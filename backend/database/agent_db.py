--- conflicted
+++ resolved
@@ -302,12 +302,9 @@
         tool_info["source"] = tool.source
         tool_info["class_name"] = tool.class_name
         tool_info["is_available"] = tool.is_available
-<<<<<<< HEAD
         tool_info["usage"] = tool.usage
-=======
         tool_info["inputs"] = tool.inputs
         tool_info["output_type"] = tool.output_type
->>>>>>> a3688cc6
         return tool_info
 
 def search_tools_for_sub_agent(agent_id, tenant_id):
