from typing import List

from fastapi import HTTPException

from utils.user_utils import get_user_info
from utils.agent_utils import scan_tools
from database.client import get_db_session, as_dict, filter_property
from database.db_models import ToolInfo, AgentInfo, UserAgent, ToolInstance

def search_agent_info_by_agent_id_api(agent_id: int, tenant_id: str, user_id: str = None):
    """
    Search agent info by agent_id
    """
    with get_db_session() as session:
        agent = session.query(AgentInfo).filter(
            AgentInfo.agent_id == agent_id,
            AgentInfo.tenant_id == tenant_id,
            AgentInfo.delete_flag != 'Y'
        ).first()

        if not agent:
            raise ValueError("agent not found")

        agent_dict = as_dict(agent)
        if not user_id:
            return agent_dict

        user_agent_info = session.query(UserAgent).filter(
            UserAgent.agent_id == agent_id,
            UserAgent.tenant_id == tenant_id,
            UserAgent.user_id == user_id,
            UserAgent.delete_flag != 'Y'
        ).first()
        # update agent_dict with user_agent_info
        agent_dict.update(as_dict(user_agent_info))
        return agent_dict


def search_sub_agent_by_main_agent_id(main_agent_id: int, tenant_id: str = None):
    """
    Search sub agent by main agent id， if the sub agent is not created, then create a blank placeholder
    """
    with get_db_session() as session:
        sub_agent = session.query(AgentInfo).filter(
            AgentInfo.parent_agent_id == main_agent_id,
            AgentInfo.tenant_id == tenant_id,
            AgentInfo.delete_flag != 'Y',
            AgentInfo.name.is_(None)
        ).first()
        if sub_agent:
            return sub_agent.agent_id
        else:
            return None

def update_tools(tools):
    """
    Update the ToolInfo table based on the provided list of tools.

    :param tools: List of dictionaries representing tools, each containing tool information
    :return: None
    """
    with get_db_session() as session:
        # Query all existing ToolInfo records from the database
        existing_tools = {tool.name: tool for tool in session.query(ToolInfo).filter(ToolInfo.delete_flag != 'Y').all()}

        tool_names_in_input = {tool['name'] for tool in tools}

        # Handle new or updated tools
        for tool in tools:
            tool_name = tool['name']
            if tool_name in existing_tools:
                # Check if the tool needs to be updated
                existing_tool = existing_tools[tool_name]
                for key, value in tool.items():
                    if hasattr(existing_tool, key) and getattr(existing_tool, key) != value:
                        setattr(existing_tool, key, value)
                existing_tool.delete_flag = 'N'
            else:
                # Insert new tool
                new_tool = ToolInfo(**tool)
                new_tool.delete_flag = 'N'
                session.add(new_tool)

        # Mark deleted tools
        for name in set(existing_tools.keys()) - tool_names_in_input:
            existing_tools[name].delete_flag = 'Y'

def query_or_create_main_agent_id(tenant_id, user_id: str = None) -> int:
    """
    obtain the main_agent id, create a blank placeholder if it does not exist
    """
    with get_db_session() as session:
        query = session.query(AgentInfo).filter(AgentInfo.delete_flag != 'Y').filter(AgentInfo.parent_agent_id.is_(None))
        if tenant_id:
            query = query.filter(AgentInfo.tenant_id == tenant_id)
        main_agent = query.first()

        if main_agent is None:
            main_agent = create_agent({"name": "main",
                               "tenant_id": tenant_id,
                               "created_by": tenant_id,
                               "updated_by": tenant_id,
                               "enabled": True}, user_id=user_id)

            return main_agent["agent_id"]
        else:
            return main_agent.agent_id

def query_sub_agents(main_agent_id: int, tenant_id: str = None, user_id: str = None):
    """
    Query the TenantAgent list based on the optional tenant_id.
    Filter out records with delete_flag set to 'Y'.

    :param main_agent_id: Optional main agent ID for filtering
    :param tenant_id: Optional tenant ID for filtering
    :param user_id: Optional user ID for merging
    :return: List of TenantAgent objects that meet the criteria
    """
    with get_db_session() as session:
        query = session.query(AgentInfo).filter(AgentInfo.delete_flag != 'Y',
                                                AgentInfo.parent_agent_id == main_agent_id,
                                                AgentInfo.name.isnot(None),
                                                AgentInfo.description.isnot(None),
                                                AgentInfo.model_name.isnot(None))
        if tenant_id:
            query = query.filter(AgentInfo.tenant_id == tenant_id)
        agents = query.all()

        if not user_id:
            return agents

        user_agents = session.query(UserAgent).filter(
            UserAgent.tenant_id == tenant_id,
            UserAgent.user_id == user_id,
            UserAgent.delete_flag != 'Y'
        ).all()

        agent_dict = {str(agent.agent_id): agent for agent in agents}

        for user_agent in user_agents:
            agent_id = str(user_agent.agent_id)
            if agent_id in agent_dict:
                agent_info = agent_dict[agent_id]
                for key, value in user_agent.__dict__.items():
                    if key not in ['_sa_instance_state', 'agent_id'] and hasattr(agent_info, key):
                        setattr(agent_info, key, value)

        return [as_dict(agent) for agent in agents]

def create_agent(agent_info, user_id:str = None):
    """
    Create a new agent in the database.
    :param agent_info: Dictionary containing agent information
    :param user_id:
    :return: Created agent object
    """
    with get_db_session() as session:
        new_agent = AgentInfo(**filter_property(agent_info, AgentInfo))
        new_agent.delete_flag = 'N'
        session.add(new_agent)
        session.flush()

        if user_id:
            new_user_agent = UserAgent(**filter_property(agent_info | {"agent_id": new_agent.agent_id,
                                                                       "delete_flag": "N",
                                                                       "user_id": user_id,
                                                                       "created_by": user_id,
                                                                       "update_by": user_id}, UserAgent))
            session.add(new_user_agent)

        return as_dict(new_agent)

<<<<<<< HEAD
def update_agent(agent_id, agent_info, tenant_id, user_id=None):
=======

def update_agent(agent_id, agent_info, tenant_id=None, user_id=None):
>>>>>>> 11cd3290
    """
    Update an existing agent in the database.
    :param agent_id: ID of the agent to update
    :param agent_info: Dictionary containing updated agent information
    :param tenant_id: tenant ID
    :param user_id: Optional user ID
    :return: Updated agent object
    """
    with (get_db_session() as session):
        # update ag_user_agent_t
        if user_id:
            user_agent = session.query(UserAgent).filter(UserAgent.agent_id == agent_id,
                                                         UserAgent.tenant_id == tenant_id,
                                                         UserAgent.user_id == user_id
                                                        ).first()
            if not user_agent:
                raise ValueError("ag_user_agent_t Agent not found")
            for key, value in filter_property(agent_info.__dict__, UserAgent).items():
                if value is None:
                    continue
                setattr(user_agent, key, value)
            user_agent.updated_by = user_id

        # update ag_tenant_agent_t
        agent = session.query(AgentInfo).filter(AgentInfo.agent_id == agent_id,
                                                AgentInfo.tenant_id == tenant_id
                                                ).first()
        if not agent:
<<<<<<< HEAD
            raise ValueError("ag_tenant_agent_t Agent not found")

=======
            raise HTTPException(status_code=404, detail="Agent not found")
>>>>>>> 11cd3290
        for key, value in filter_property(agent_info.__dict__, AgentInfo).items():
            if value is None:
                continue
            setattr(agent, key, value)
        agent.updated_by = user_id


def create_or_update_user_agent(agent_info, tenant_id: str = None, user_id: str = None):
    """
    Create or update a user agent in the database.
    :param agent_info: Dictionary containing user agent information
    :param tenant_id: Optional tenant ID for filtering
    :param user_id: Optional user ID for merging
    :return: Created or updated user agent object
    """
    with get_db_session() as session:
        user_agent = session.query(UserAgent).filter(
            UserAgent.tenant_id == tenant_id,
            UserAgent.user_id == user_id,
            UserAgent.agent_id == agent_info['agent_id'],
            UserAgent.delete_flag != 'Y'
        ).first()
        if not user_agent:
            new_user_agent = UserAgent(**agent_info)
            new_user_agent.delete_flag = 'N'
            session.add(new_user_agent)
            session.flush()
            return as_dict(new_user_agent)

        for key, value in agent_info.items():
            setattr(user_agent, key, value)

def create_tool(tool_info):
    """
    Create ToolInstance in the database based on tenant_id and agent_id, optional user_id.
    :param tool_info: Dictionary containing tool information

    :return: Created or updated ToolInstance object
    """
    with get_db_session() as session:
        # Create a new ToolInstance
        new_tool_instance = ToolInstance(**filter_property(tool_info, ToolInstance))
        session.add(new_tool_instance)

def create_or_update_tool(tool_info, tenant_id: str, user_id: str = None):
    """
    Create or update a ToolInstance in the database based on tenant_id and agent_id, optional user_id.

    :param tool_info: Dictionary containing tool information
    :param tenant_id: Tenant ID for filtering, mandatory
    :param user_id: Optional user ID for filtering
    :return: Created or updated ToolInstance object
    """

    tool_info_dict = tool_info.__dict__ | {"tenant_id": tenant_id, "user_id": user_id}

    with get_db_session() as session:
        # Query if there is an existing ToolInstance
        query = session.query(ToolInstance).filter(ToolInstance.tenant_id == tenant_id,
                                                   ToolInstance.agent_id == tool_info_dict['agent_id'],
                                                   ToolInstance.delete_flag != 'Y',
                                                   ToolInstance.tool_id == tool_info_dict['tool_id'])

        if user_id:
            query = query.filter(ToolInstance.user_id == user_id)

        tool_instance = query.first()

        if tool_instance:
            # Update the existing ToolInstance
            for key, value in tool_info_dict.items():
                if hasattr(tool_instance, key):
                    setattr(tool_instance, key, value)
        else:
            create_tool(tool_info_dict)

        session.flush()
        return tool_instance

def query_tools():
    """
    Query ToolInfo in the database based on tenant_id and agent_id, optional user_id.
    :return: List of ToolInfo objects
    """
    with get_db_session() as session:
        tools = session.query(ToolInfo).filter(ToolInfo.delete_flag != 'Y').all()
        return [as_dict(tool) for tool in tools]

def query_tool_instances_by_id(agent_id: int, tool_id: int, tenant_id: str, user_id: str = None):
    """
    Query ToolInstance in the database based on tenant_id and agent_id, optional user_id.
    :param agent_id: Agent ID for filtering, mandatory
    :param tool_id: Tool ID for filtering, mandatory
    :param tenant_id: Tenant ID for filtering, mandatory
    :param user_id: Optional user ID for filtering
    :return: List of ToolInstance objects
    """
    with get_db_session() as session:
        query = session.query(ToolInstance).filter(ToolInstance.tenant_id == tenant_id,
                                                   ToolInstance.agent_id == agent_id,
                                                   ToolInstance.tool_id == tool_id,
                                                   ToolInstance.delete_flag != 'Y')
        if user_id:
            query = query.filter(ToolInstance.user_id == user_id)
        tool_instance = query.first()
        if tool_instance:
            return as_dict(tool_instance)
        else:
            return None

def query_tools_by_ids(tool_id_list: List[int]):
    """
    Query ToolInfo in the database based on tool_id_list.
    :param tool_id_list: List of tool IDs
    :return: List of ToolInfo objects
    """
    with get_db_session() as session:
        tools = session.query(ToolInfo).filter(ToolInfo.tool_id.in_(tool_id_list)).filter(ToolInfo.delete_flag != 'Y').all()
        return [as_dict(tool) for tool in tools]


def query_tool_instances(tenant_id: str, user_id: str = None, agent_id: int = None):
    """
    Query ToolInstance in the database based on tenant_id and agent_id, optional user_id.
    :param tenant_id: Tenant ID for filtering, mandatory
    :param user_id: Optional user ID for filtering
    :param agent_id: Optional agent ID for filtering
    :return: List of ToolInstance objects
    """
    with get_db_session() as session:
        query = session.query(ToolInstance).filter(ToolInstance.tenant_id == tenant_id).filter(
            ToolInstance.delete_flag != 'Y').filter(ToolInstance.enabled)
        if user_id:
            query = query.filter(ToolInstance.user_id == user_id)
        if agent_id:
            query = query.filter(ToolInstance.agent_id == agent_id)
        tools = query.all()
        return [as_dict(tool) for tool in tools]


def delete_agent(agent_id, tenant_id: str = None, user_id: str = None) -> bool:
    """
    Delete an agent in the database.
    :param agent_id: ID of the agent to delete
    :param tenant_id: Tenant ID for filtering, mandatory
    :param user_id: Optional user ID for filtering
    :return: None
    """
    with get_db_session() as session:
        session.query(AgentInfo).filter(AgentInfo.agent_id == agent_id,
                                        AgentInfo.tenant_id == tenant_id).update(
            {'delete_flag': 'Y', 'updated_by': user_id})
        session.query(ToolInstance).filter(ToolInstance.agent_id == agent_id,
                                           AgentInfo.tenant_id == tenant_id).update(
            {ToolInstance.delete_flag: 'Y', 'updated_by': user_id})
        if user_id:
            session.query(UserAgent).filter(UserAgent.agent_id == agent_id,
                                            UserAgent.user_id == user_id).update(
            {'delete_flag': 'Y', 'updated_by': user_id})


def update_tool_table_from_scan_tool_list():
    """
    scan all tools and update the tool table in PG database, remove the duplicate tools
    """
    user_id, _ = get_user_info()
    tool_list = scan_tools()
    with get_db_session() as session:
        # get all existing tools (including complete information)
        existing_tools = session.query(ToolInfo).filter(ToolInfo.delete_flag != 'Y').all()
        existing_tool_dict = {f"{tool.name}&{tool.source}": tool for tool in existing_tools}

        for tool in tool_list:
            filtered_tool_data = filter_property(tool.__dict__, ToolInfo)

            if f"{tool.name}&{tool.source}" in existing_tool_dict:
                # by tool name and source to update the existing tool
                existing_tool = existing_tool_dict[f"{tool.name}&{tool.source}"]
                for key, value in filtered_tool_data.items():
                    setattr(existing_tool, key, value)
                existing_tool.updated_by = user_id
            else:
                # create new tool
                filtered_tool_data.update({"created_by": user_id, "updated_by": user_id, "author": user_id})
                new_tool = ToolInfo(**filtered_tool_data)
                session.add(new_tool)

        session.flush()


def save_agent_prompt(agent_id: int, prompt: str, tenant_id: str = None, user_id: str = None):
    """
    Save or update the prompt for an agent in the database.
    :param agent_id: ID of the agent to update
    :param prompt: The prompt to save
    :param tenant_id: Optional tenant ID
    :param user_id: Optional user ID
    :return: Updated agent object
    """
    with get_db_session() as session:
        agent = session.query(AgentInfo).filter(
            AgentInfo.agent_id == agent_id,
            AgentInfo.delete_flag != 'Y'
        )
        if tenant_id:
            agent = agent.filter(AgentInfo.tenant_id == tenant_id)
        agent = agent.first()

        if not agent:
            raise HTTPException(status_code=404, detail="Agent not found")

        agent.prompt = prompt
        agent.updated_by = user_id
        session.flush()
        return as_dict(agent)


def add_tool_field(tool_info):
    with get_db_session() as session:
        # Query if there is an existing ToolInstance
        query = session.query(ToolInfo).filter(ToolInfo.tool_id == tool_info["tool_id"])
        tool = query.first()

        # add tool params
        tool_params = tool.params
        for ele in tool_params:
            ele["default"] = tool_info["params"][ele["name"]]

        tool_info["params"] =tool_params
        tool_info["name"] = tool.display_name
        tool_info["description"] = tool.description
        tool_info["source"] = tool.source
        return tool_info


def search_tools_for_sub_agent(agent_id, tenant_id, user_id: str = None):
    with get_db_session() as session:
        # Query if there is an existing ToolInstance
        query = session.query(ToolInstance).filter(ToolInstance.agent_id == agent_id,
                                                   ToolInstance.tenant_id == tenant_id)
        if user_id:
            query = query.filter(ToolInstance.user_id == user_id)

        tool_instances = query.all()
        tools_list = []
        for tool_instance in tool_instances:
            tool_instance_dict = as_dict(tool_instance)
            new_tool_instance_dict = add_tool_field(tool_instance_dict)

            tools_list.append(new_tool_instance_dict)
        return tools_list<|MERGE_RESOLUTION|>--- conflicted
+++ resolved
@@ -170,12 +170,7 @@
 
         return as_dict(new_agent)
 
-<<<<<<< HEAD
 def update_agent(agent_id, agent_info, tenant_id, user_id=None):
-=======
-
-def update_agent(agent_id, agent_info, tenant_id=None, user_id=None):
->>>>>>> 11cd3290
     """
     Update an existing agent in the database.
     :param agent_id: ID of the agent to update
@@ -204,12 +199,8 @@
                                                 AgentInfo.tenant_id == tenant_id
                                                 ).first()
         if not agent:
-<<<<<<< HEAD
             raise ValueError("ag_tenant_agent_t Agent not found")
 
-=======
-            raise HTTPException(status_code=404, detail="Agent not found")
->>>>>>> 11cd3290
         for key, value in filter_property(agent_info.__dict__, AgentInfo).items():
             if value is None:
                 continue
@@ -439,7 +430,7 @@
             ele["default"] = tool_info["params"][ele["name"]]
 
         tool_info["params"] =tool_params
-        tool_info["name"] = tool.display_name
+        tool_info["name"] = tool.name
         tool_info["description"] = tool.description
         tool_info["source"] = tool.source
         return tool_info
