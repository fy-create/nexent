--- conflicted
+++ resolved
@@ -58,15 +58,6 @@
     Returns:
         tuple[str, str]: Summarized text description and truncation percentage string
     """
-<<<<<<< HEAD
-    llm_model_config = tenant_config_manager.get_model_config(key=MODEL_CONFIG_MAPPING["llm"], tenant_id=tenant_id)
-    long_text_to_text_model = OpenAILongContextModel(
-        observer=MessageObserver(),
-        model_id=get_model_name_from_config(llm_model_config),
-        api_base=llm_model_config.get("base_url"),
-        api_key=llm_model_config.get("api_key"),
-        max_context_tokens=llm_model_config.get("max_tokens")
-=======
     main_model_config = tenant_config_manager.get_model_config(
         key=MODEL_CONFIG_MAPPING["llm"], tenant_id=tenant_id)
     long_text_to_text_model = OpenAILongContextModel(
@@ -75,7 +66,6 @@
         api_base=main_model_config.get("base_url"),
         api_key=main_model_config.get("api_key"),
         max_context_tokens=main_model_config.get("max_tokens")
->>>>>>> 0e9d162c
     )
 
     # Load prompts from yaml file
