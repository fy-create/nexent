from typing import Optional

from fastapi import Query, Body, APIRouter, Header

from consts.model import ModelConnectStatusEnum, ModelResponse, ModelRequest
from database.model_management_db import create_model_record, update_model_record, delete_model_record, \
    get_model_records, get_model_by_name, get_model_by_display_name
from database.utils import get_current_user_id
from services.model_health_service import check_model_connectivity, verify_model_config_connectivity
from utils.model_name_utils import split_repo_name, add_repo_to_name
from utils.auth_utils import get_current_user_id

router = APIRouter(prefix="/model")


@router.post("/create", response_model=ModelResponse)
async def create_model(request: ModelRequest, authorization: Optional[str] = Header(None)):
    try:
<<<<<<< HEAD
        user_id = get_current_user_id(authorization)
=======
        user_id, tenant_id = get_current_user_id(authorization)
>>>>>>> 8729dae7
        model_data = request.model_dump()
        # Split model_name
        model_repo, model_name = split_repo_name(model_data["model_name"])
        # Ensure model_repo is empty string instead of null
        model_data["model_repo"] = model_repo if model_repo else ""
        model_data["model_name"] = model_name

        if not model_data.get("display_name"):
            model_data["display_name"] = model_name

        # Use NOT_DETECTED status as default
        model_data["connect_status"] = model_data.get("connect_status") or ModelConnectStatusEnum.NOT_DETECTED.value

        # Check if display_name conflicts
        if model_data.get("display_name"):
            existing_model_by_display = get_model_by_display_name(model_data["display_name"], tenant_id)
            if existing_model_by_display:
                return ModelResponse(
                    code=409,
                    message=f"Name {model_data['display_name']} is already in use, please choose another display name",
                    data=None
                )

        # Check if this is a multimodal embedding model
        is_multimodal = model_data.get("model_type") == "multi_embedding"

<<<<<<< HEAD
        # If it's multi_embedding type, create both embedding and multi_embedding records
        if is_multimodal:
            # Create the multi_embedding record
            create_model_record(model_data, user_id)

            # Create the embedding record with the same data but different model_type
            embedding_data = model_data.copy()
            embedding_data["model_type"] = "embedding"
            create_model_record(embedding_data)

=======
        
        
        # If it's multi_embedding type, create both embedding and multi_embedding records
        if is_multimodal:
            # Create the multi_embedding record
            create_model_record(model_data, user_id, tenant_id)
            
            # Create the embedding record with the same data but different model_type
            embedding_data = model_data.copy()
            embedding_data["model_type"] = "embedding"
            create_model_record(embedding_data, user_id, tenant_id)
            
>>>>>>> 8729dae7
            return ModelResponse(
                code=200,
                message=f"Multimodal embedding model {add_repo_to_name(model_repo, model_name)} created successfully",
                data=None
            )
        else:
            # For non-multimodal models, just create one record
            create_model_record(model_data, user_id, tenant_id)
            return ModelResponse(
                code=200,
                message=f"Model {add_repo_to_name(model_repo, model_name)} created successfully",
                data=None
            )
    except Exception as e:
        return ModelResponse(
            code=500,
            message=f"Failed to create model: {str(e)}",
            data=None
        )


@router.post("/update", response_model=ModelResponse)
def update_model(request: ModelRequest, authorization: Optional[str] = Header(None)):
    try:
        user_id = get_current_user_id(authorization)
        model_data = request.model_dump()
        # Split model_name
        model_repo, model_name = split_repo_name(model_data["model_name"])
        # Ensure model_repo is empty string instead of null
        model_data["model_repo"] = model_repo if model_repo else ""
        model_data["model_name"] = model_name

        # Use non-empty status value
        model_data["connect_status"] = model_data.get("connect_status") or ModelConnectStatusEnum.NOT_DETECTED.value

        # Check if model exists
        existing_model = get_model_by_name(model_name, model_repo)
        if not existing_model:
            return ModelResponse(
                code=404,
                message=f"Model not found: {add_repo_to_name(model_repo, model_name)}",
                data=None
            )

        # If display name is provided and different from existing, check for duplicates
        if model_data.get("display_name") and model_data["display_name"] != existing_model.get("display_name"):
            existing_model_by_display = get_model_by_display_name(model_data["display_name"])
            if existing_model_by_display and existing_model_by_display["model_id"] != existing_model["model_id"]:
                return ModelResponse(
                    code=409,
                    message=f"Display name {model_data['display_name']} is already in use, please choose another display name",
                    data=None
                )

        # Update model record
        update_model_record(existing_model["model_id"], model_data, user_id)
        return ModelResponse(
            code=200,
            message=f"Model {add_repo_to_name(model_repo, model_name)} updated successfully",
            data={"model_name": add_repo_to_name(model_repo, model_name)}
        )
    except Exception as e:
        return ModelResponse(
            code=500,
            message=f"Failed to update model: {str(e)}",
            data=None
        )


@router.post("/delete", response_model=ModelResponse)
async def delete_model(display_name: str = Query(..., embed=True), authorization: Optional[str] = Header(None)):
    """
    Soft delete the specified model by display_name
    If the model is an embedding or multi_embedding type, both types will be deleted

    Args:
        display_name: Display name of the model to delete (唯一键)
        authorization: Authorization header
    """
    try:
<<<<<<< HEAD
        user_id = get_current_user_id(authorization)
        # Find model by display_name
        model = get_model_by_display_name(display_name)

=======
        user_id, tenant_id = get_current_user_id(authorization)
        # Find model by display_name
        model = get_model_by_display_name(display_name, tenant_id)
>>>>>>> 8729dae7
        if not model:
            return ModelResponse(
                code=404,
                message=f"Model not found: {display_name}",
                data=None
            )
        # 支持 embedding/multi_embedding 互删
        deleted_types = []
        if model["model_type"] in ["embedding", "multi_embedding"]:
            # 查找所有 embedding/multi_embedding 且 display_name 相同的模型
            for t in ["embedding", "multi_embedding"]:
                m = get_model_by_display_name(display_name, tenant_id)
                if m and m["model_type"] == t:
                    delete_model_record(m["model_id"], user_id, tenant_id)
                    deleted_types.append(t)
        else:
<<<<<<< HEAD
            delete_model_record(model["model_id"], user_id)
=======
            delete_model_record(model["model_id"], user_id, tenant_id)
>>>>>>> 8729dae7
            deleted_types.append(model.get("model_type", "unknown"))

        return ModelResponse(
            code=200,
            message=f"Successfully deleted model(s) in types: {', '.join(deleted_types)}",
            data={"display_name": display_name}
        )
    except Exception as e:
        return ModelResponse(
            code=500,
            message=f"Failed to delete model: {str(e)}",
            data=None
        )


@router.get("/list", response_model=ModelResponse)
async def get_model_list(authorization: Optional[str] = Header(None)):
    """
    Get detailed information for all models
    """
    try:
        user_id, tenant_id = get_current_user_id(authorization)
        records = get_model_records(None, tenant_id)

        result = []
        # Use add_repo_to_name method for each record to add repo prefix to model_name
        for record in records:
            record["model_name"] = add_repo_to_name(
                model_repo=record["model_repo"],
                model_name=record["model_name"]
            )
            # Handle connect_status, use default value "Not Detected" if empty
            record["connect_status"] = ModelConnectStatusEnum.get_value(record.get("connect_status"))
            result.append(record)

        return ModelResponse(
            code=200,
            message="Successfully retrieved model list",
            data=result
        )
    except Exception as e:
        return ModelResponse(
            code=500,
            message=f"Failed to retrieve model list: {str(e)}",
            data=[]
        )


@router.post("/healthcheck", response_model=ModelResponse)
async def check_model_healthcheck(
        display_name: str = Query(..., description="Display name to check"),
        authorization: Optional[str] = Header(None)
):
    """
    Check and update model connectivity (health check), and return the latest status.
    Args:
        display_name: display_name of the model to check
    Returns:
        ModelResponse: contains connectivity and latest status
    """
    return await check_model_connectivity(display_name, authorization)



@router.post("/update_connect_status", response_model=ModelResponse)
async def update_model_connect_status(
        model_name: str = Body(..., embed=True),
        connect_status: str = Body(..., embed=True),
        authorization: Optional[str] = Header(None)
):
    """
    Update model connection status

    Args:
        model_name: Model name, including repository info, e.g. openai/gpt-3.5-turbo
        connect_status: New connection status
        authorization: Authorization header
    """
    try:
        user_id = get_current_user_id(authorization)
        # Split model_name
        repo, name = split_repo_name(model_name)
        # Ensure repo is empty string instead of null
        repo = repo if repo else ""

        # Query model information
        model = get_model_by_name(name, repo)
        if not model:
            return ModelResponse(
                code=404,
                message=f"Model not found: {model_name}",
                data={"connect_status": ""}
            )

        # Update connection status
        update_data = {"connect_status": connect_status}
        update_model_record(model["model_id"], update_data, user_id)

        return ModelResponse(
            code=200,
            message=f"Successfully updated connection status for model {model_name}",
            data={
                "model_name": model_name,
                "connect_status": connect_status
            }
        )
    except Exception as e:
        return ModelResponse(
            code=500,
            message=f"Failed to update model connection status: {str(e)}",
            data={"connect_status": ModelConnectStatusEnum.NOT_DETECTED.value}
        )


@router.post("/verify_config", response_model=ModelResponse)
async def verify_model_config(request: ModelRequest):
    """
    Verify the connectivity of the model configuration, do not save to database
    Args:
        request: model configuration information
    Returns:
        ModelResponse: contains connectivity test result
    """
    try:
        from services.model_health_service import verify_model_config_connectivity

        model_data = request.model_dump()

        # Call the verification service directly, do not split model_name
        result = await verify_model_config_connectivity(model_data)

        return result
    except Exception as e:
        return ModelResponse(
            code=500,
            message=f"验证模型配置失败: {str(e)}",
            data={
                "connectivity": False,
                "message": f"验证失败: {str(e)}",
                "connect_status": ModelConnectStatusEnum.UNAVAILABLE.value
            }
        )
<|MERGE_RESOLUTION|>--- conflicted
+++ resolved
@@ -3,9 +3,8 @@
 from fastapi import Query, Body, APIRouter, Header
 
 from consts.model import ModelConnectStatusEnum, ModelResponse, ModelRequest
-from database.model_management_db import create_model_record, update_model_record, delete_model_record, \
-    get_model_records, get_model_by_name, get_model_by_display_name
-from database.utils import get_current_user_id
+from database.model_management_db import create_model_record, delete_model_record, \
+    get_model_records, get_model_by_display_name
 from services.model_health_service import check_model_connectivity, verify_model_config_connectivity
 from utils.model_name_utils import split_repo_name, add_repo_to_name
 from utils.auth_utils import get_current_user_id
@@ -16,11 +15,7 @@
 @router.post("/create", response_model=ModelResponse)
 async def create_model(request: ModelRequest, authorization: Optional[str] = Header(None)):
     try:
-<<<<<<< HEAD
-        user_id = get_current_user_id(authorization)
-=======
         user_id, tenant_id = get_current_user_id(authorization)
->>>>>>> 8729dae7
         model_data = request.model_dump()
         # Split model_name
         model_repo, model_name = split_repo_name(model_data["model_name"])
@@ -47,20 +42,8 @@
         # Check if this is a multimodal embedding model
         is_multimodal = model_data.get("model_type") == "multi_embedding"
 
-<<<<<<< HEAD
-        # If it's multi_embedding type, create both embedding and multi_embedding records
-        if is_multimodal:
-            # Create the multi_embedding record
-            create_model_record(model_data, user_id)
-
-            # Create the embedding record with the same data but different model_type
-            embedding_data = model_data.copy()
-            embedding_data["model_type"] = "embedding"
-            create_model_record(embedding_data)
-
-=======
-        
-        
+
+
         # If it's multi_embedding type, create both embedding and multi_embedding records
         if is_multimodal:
             # Create the multi_embedding record
@@ -71,7 +54,6 @@
             embedding_data["model_type"] = "embedding"
             create_model_record(embedding_data, user_id, tenant_id)
             
->>>>>>> 8729dae7
             return ModelResponse(
                 code=200,
                 message=f"Multimodal embedding model {add_repo_to_name(model_repo, model_name)} created successfully",
@@ -95,50 +77,7 @@
 
 @router.post("/update", response_model=ModelResponse)
 def update_model(request: ModelRequest, authorization: Optional[str] = Header(None)):
-    try:
-        user_id = get_current_user_id(authorization)
-        model_data = request.model_dump()
-        # Split model_name
-        model_repo, model_name = split_repo_name(model_data["model_name"])
-        # Ensure model_repo is empty string instead of null
-        model_data["model_repo"] = model_repo if model_repo else ""
-        model_data["model_name"] = model_name
-
-        # Use non-empty status value
-        model_data["connect_status"] = model_data.get("connect_status") or ModelConnectStatusEnum.NOT_DETECTED.value
-
-        # Check if model exists
-        existing_model = get_model_by_name(model_name, model_repo)
-        if not existing_model:
-            return ModelResponse(
-                code=404,
-                message=f"Model not found: {add_repo_to_name(model_repo, model_name)}",
-                data=None
-            )
-
-        # If display name is provided and different from existing, check for duplicates
-        if model_data.get("display_name") and model_data["display_name"] != existing_model.get("display_name"):
-            existing_model_by_display = get_model_by_display_name(model_data["display_name"])
-            if existing_model_by_display and existing_model_by_display["model_id"] != existing_model["model_id"]:
-                return ModelResponse(
-                    code=409,
-                    message=f"Display name {model_data['display_name']} is already in use, please choose another display name",
-                    data=None
-                )
-
-        # Update model record
-        update_model_record(existing_model["model_id"], model_data, user_id)
-        return ModelResponse(
-            code=200,
-            message=f"Model {add_repo_to_name(model_repo, model_name)} updated successfully",
-            data={"model_name": add_repo_to_name(model_repo, model_name)}
-        )
-    except Exception as e:
-        return ModelResponse(
-            code=500,
-            message=f"Failed to update model: {str(e)}",
-            data=None
-        )
+    raise Exception("Not implemented")
 
 
 @router.post("/delete", response_model=ModelResponse)
@@ -152,16 +91,9 @@
         authorization: Authorization header
     """
     try:
-<<<<<<< HEAD
-        user_id = get_current_user_id(authorization)
-        # Find model by display_name
-        model = get_model_by_display_name(display_name)
-
-=======
         user_id, tenant_id = get_current_user_id(authorization)
         # Find model by display_name
         model = get_model_by_display_name(display_name, tenant_id)
->>>>>>> 8729dae7
         if not model:
             return ModelResponse(
                 code=404,
@@ -178,13 +110,8 @@
                     delete_model_record(m["model_id"], user_id, tenant_id)
                     deleted_types.append(t)
         else:
-<<<<<<< HEAD
-            delete_model_record(model["model_id"], user_id)
-=======
             delete_model_record(model["model_id"], user_id, tenant_id)
->>>>>>> 8729dae7
             deleted_types.append(model.get("model_type", "unknown"))
-
         return ModelResponse(
             code=200,
             message=f"Successfully deleted model(s) in types: {', '.join(deleted_types)}",
@@ -246,57 +173,6 @@
     return await check_model_connectivity(display_name, authorization)
 
 
-
-@router.post("/update_connect_status", response_model=ModelResponse)
-async def update_model_connect_status(
-        model_name: str = Body(..., embed=True),
-        connect_status: str = Body(..., embed=True),
-        authorization: Optional[str] = Header(None)
-):
-    """
-    Update model connection status
-
-    Args:
-        model_name: Model name, including repository info, e.g. openai/gpt-3.5-turbo
-        connect_status: New connection status
-        authorization: Authorization header
-    """
-    try:
-        user_id = get_current_user_id(authorization)
-        # Split model_name
-        repo, name = split_repo_name(model_name)
-        # Ensure repo is empty string instead of null
-        repo = repo if repo else ""
-
-        # Query model information
-        model = get_model_by_name(name, repo)
-        if not model:
-            return ModelResponse(
-                code=404,
-                message=f"Model not found: {model_name}",
-                data={"connect_status": ""}
-            )
-
-        # Update connection status
-        update_data = {"connect_status": connect_status}
-        update_model_record(model["model_id"], update_data, user_id)
-
-        return ModelResponse(
-            code=200,
-            message=f"Successfully updated connection status for model {model_name}",
-            data={
-                "model_name": model_name,
-                "connect_status": connect_status
-            }
-        )
-    except Exception as e:
-        return ModelResponse(
-            code=500,
-            message=f"Failed to update model connection status: {str(e)}",
-            data={"connect_status": ModelConnectStatusEnum.NOT_DETECTED.value}
-        )
-
-
 @router.post("/verify_config", response_model=ModelResponse)
 async def verify_model_config(request: ModelRequest):
     """
@@ -308,12 +184,12 @@
     """
     try:
         from services.model_health_service import verify_model_config_connectivity
-
+        
         model_data = request.model_dump()
-
+        
         # Call the verification service directly, do not split model_name
         result = await verify_model_config_connectivity(model_data)
-
+        
         return result
     except Exception as e:
         return ModelResponse(
