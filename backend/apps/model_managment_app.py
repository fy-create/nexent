--- conflicted
+++ resolved
@@ -3,16 +3,10 @@
 from fastapi import Query, Body, APIRouter, Header
 
 from consts.model import ModelConnectStatusEnum, ModelResponse, ModelRequest
-<<<<<<< HEAD
 from database.model_management_db import create_model_record, update_model_record, delete_model_record, \
     get_model_records, get_model_by_name, get_model_by_display_name
 from database.utils import get_current_user_id
-from services.model_health_service import check_model_connectivity
-=======
-from database.model_management_db import create_model_record, delete_model_record, \
-    get_model_records, get_model_by_display_name
 from services.model_health_service import check_model_connectivity, verify_model_config_connectivity
->>>>>>> d1738718
 from utils.model_name_utils import split_repo_name, add_repo_to_name
 
 router = APIRouter(prefix="/model")
@@ -220,7 +214,6 @@
     return await check_model_connectivity(display_name)
 
 
-<<<<<<< HEAD
 
 @router.post("/update_connect_status", response_model=ModelResponse)
 async def update_model_connect_status(
@@ -269,7 +262,9 @@
             code=500,
             message=f"Failed to update model connection status: {str(e)}",
             data={"connect_status": ModelConnectStatusEnum.NOT_DETECTED.value}
-=======
+        )
+
+
 @router.post("/verify_config", response_model=ModelResponse)
 async def verify_model_config(request: ModelRequest):
     """
@@ -281,12 +276,12 @@
     """
     try:
         from services.model_health_service import verify_model_config_connectivity
-        
+
         model_data = request.model_dump()
-        
+
         # Call the verification service directly, do not split model_name
         result = await verify_model_config_connectivity(model_data)
-        
+
         return result
     except Exception as e:
         return ModelResponse(
@@ -297,5 +292,4 @@
                 "message": f"验证失败: {str(e)}",
                 "connect_status": ModelConnectStatusEnum.UNAVAILABLE.value
             }
->>>>>>> d1738718
-        )
+        )
