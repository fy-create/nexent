import logging
from contextlib import asynccontextmanager
from http import HTTPStatus
from typing import Optional

from fastapi import APIRouter, File, Form, Header, HTTPException, UploadFile
from fastapi.responses import JSONResponse

from consts.model import (
    BatchTaskRequest,
    ConvertStateRequest,
    TaskRequest,
)
from data_process.tasks import process_and_forward, process_sync
from data_process.utils import get_task_info
from services.data_process_service import get_data_process_service
from consts.const import TASK_STATUS

logger = logging.getLogger("data_process.app")

# Use shared service instance
service = get_data_process_service()


@asynccontextmanager
async def lifespan(app: APIRouter):
    # Startup
    try:
        await service.start()
        yield
    finally:
        # Shutdown
        await service.stop()


router = APIRouter(
    prefix="/tasks",
    lifespan=lifespan
)


@router.post("")
async def create_task(request: TaskRequest, authorization: Optional[str] = Header(None)):
    """
    Create a new data processing task (Process → Forward chain)

    Returns task ID immediately. Processing happens in the background.
    Tasks are forwarded to Elasticsearch when complete.
    """
    # Create task using the new process_and_forward task

    logger.info(f"Creating task with source_type: {request.source_type}")
    task_result = process_and_forward.delay(
        source=request.source,
        source_type=request.source_type,
        chunking_strategy=request.chunking_strategy,
        index_name=request.index_name,
        original_filename=request.original_filename,
        authorization=authorization
    )
    return JSONResponse(status_code=HTTPStatus.CREATED, content={"task_id": task_result.id})


@router.post("/process")
async def process_sync_endpoint(
        source: str = Form(...),
        source_type: str = Form(...),
        chunking_strategy: str = Form("basic"),
        timeout: int = Form(30)
):
    """
    Process a file synchronously and return extracted text immediately

    This endpoint provides real-time file processing for immediate text extraction.
    Uses high-priority processing queue for fast response.

    Parameters:
        source: File path, URL, or text content to process
        source_type: Type of source ("local", "minio")
        chunking_strategy: Strategy for chunking the document
        timeout: Maximum time to wait for processing (seconds)

    Returns:
        JSON object containing extracted text and metadata
    """
    try:
        # Use the synchronous process task with high priority
        task_result = process_sync.apply_async(
            kwargs={
                'source': source,
                'source_type': source_type,
                'chunking_strategy': chunking_strategy,
                'timeout': timeout
            },
            priority=0,  # High priority for real-time processing
            queue='process_q'
        )
        # Wait for the result with timeout
        result = task_result.get(timeout=timeout)
        return JSONResponse(
            status_code=HTTPStatus.OK,
            content={
                "success": True,
                "task_id": task_result.id,
                "source": source,
                "text": result.get("text", ""),
                "chunks": result.get("chunks", []),
                "chunks_count": result.get("chunks_count", 0),
                "processing_time": result.get("processing_time", 0),
                "text_length": result.get("text_length", 0)
            }
        )
    except Exception as e:
        logger.error(f"Error in synchronous processing: {str(e)}")
        raise HTTPException(
            status_code=HTTPStatus.INTERNAL_SERVER_ERROR,
            detail=f"Error processing file: {str(e)}"
        )


@router.post("/batch")
async def create_batch_tasks(request: BatchTaskRequest, authorization: Optional[str] = Header(None)):
    """
    Create multiple data processing tasks at once (individual Process → Forward chains)

    Returns list of task IDs immediately. Each file gets its own task for better status tracking.
    Processing happens in the background for each file independently.
    """
    try:
        task_ids = await service.create_batch_tasks_impl(authorization=authorization, request=request)
        return JSONResponse(status_code=HTTPStatus.CREATED, content={"task_ids": task_ids})
    except Exception as e:
        logger.error(f"Error creating batch tasks: {str(e)}")
        raise HTTPException(
            status_code=HTTPStatus.INTERNAL_SERVER_ERROR, detail=f"Failed to create batch tasks: {str(e)}")


@router.get("/load_image")
async def load_image(url: str):
    """
    Load an image from URL and return it as base64 encoded data

    Parameters:
        url: Image URL to load

    Returns:
        JSON object containing base64 encoded image data and content type
    """
    try:
        # Use the service to load the image
        image = await service.load_image(url)

        if image is None:
            raise HTTPException(
                status_code=HTTPStatus.NOT_FOUND, detail="Failed to load image or image format not supported")

        image_data, content_type = await service.convert_to_base64(image)
        return JSONResponse(status_code=HTTPStatus.OK,
                            content={"success": True, "base64": image_data, "content_type": content_type})
    except Exception as e:
        logger.error(f"Error loading image: {str(e)}")
        raise HTTPException(
            status_code=HTTPStatus.INTERNAL_SERVER_ERROR, detail=f"Error loading image: {str(e)}")


@router.get("")
async def list_tasks():
    """Get a list of all tasks with their basic status information"""
    tasks = await service.get_all_tasks()

    task_responses = []
    for task in tasks:
        task_responses.append({
            "id": task["id"],
            "task_name": task["task_name"],
            "index_name": task["index_name"],
            "path_or_url": task["path_or_url"],
            "original_filename": task["original_filename"],
            "status": task["status"],
            "created_at": task["created_at"],
            "updated_at": task["updated_at"],
            "error": task["error"]
        })

    return JSONResponse(
        status_code=HTTPStatus.OK,
        content={"tasks": task_responses}
    )


@router.get("/indices/{index_name}")
async def get_index_tasks(index_name: str):
    """
    Get all active tasks for a specific index

    Returns tasks that are being processed or waiting to be processed
    """
    try:
        return await service.get_index_tasks(index_name)
    except Exception as e:
        raise HTTPException(
            status_code=HTTPStatus.INTERNAL_SERVER_ERROR, detail=str(e))


@router.get("/{task_id}/details")
async def get_task_details(task_id: str):
    """Get detailed information about a task, including results"""
    from data_process.utils import get_task_details as utils_get_task_details
    task = await utils_get_task_details(task_id)
    if not task:
        raise HTTPException(status_code=HTTPStatus.NOT_FOUND,
                            detail="Task not found")
    return task


@router.post("/filter_important_image")
async def filter_important_image(
        image_url: str = Form(...),
        positive_prompt: str = Form("an important image"),
        negative_prompt: str = Form("an unimportant image")
):
    """
    Check if an image is important

    Uses AI to determine image importance based on provided prompts.
    Returns importance score and confidence level.
    """
    try:
        result = await service.filter_important_image(
            image_url=image_url,
            positive_prompt=positive_prompt,
            negative_prompt=negative_prompt
        )
        return JSONResponse(
            status_code=HTTPStatus.OK,
            content=result
        )
    except Exception as e:
        logger.error(f"Error processing image: {str(e)}")
        raise HTTPException(
            status_code=HTTPStatus.INTERNAL_SERVER_ERROR, detail=f"Error processing image: {str(e)}")


@router.post("/process_text_file")
async def process_text_file(
        file: UploadFile = File(...),
        chunking_strategy: str = Form("basic")
):
    """
    Transfer the uploaded file to text content using SDK DataProcessCore

    This interface is specifically used for file-to-text conversion, supporting multiple file formats including PDF, Word, Excel, etc.
    Uses DataProcessCore from SDK for direct in-memory processing.

    Returns a JSON object containing the extracted text and metadata.
    """
    try:
        logger.info(
            f"Processing uploaded file: {file.filename} using SDK DataProcessCore")

        file_content = await file.read()
        filename = file.filename or "unknown_file"

        result = await service.process_uploaded_text_file(
            file_content=file_content,
            filename=filename,
            chunking_strategy=chunking_strategy,
        )
        return JSONResponse(content=result)
    except Exception as e:
        logger.exception(
            f"Error processing uploaded file {file.filename}: {str(e)}")
        raise HTTPException(
            status_code=HTTPStatus.INTERNAL_SERVER_ERROR,
            detail=f"An error occurred while processing the file: {str(e)}"
        )


@router.post("/convert_state")
async def convert_state(request: ConvertStateRequest):
    """
    Convert process state to forward state

    This endpoint converts a process state string to a forward state string.
    """
<<<<<<< HEAD
    from celery import states

    def _convert_to_custom_state_inner(process_celery_state: str, forward_celery_state: str) -> str:
        """Inner helper to keep the original mapping logic in one place."""
        # Handle failure states first
        if process_celery_state == states.FAILURE:
            return TASK_STATUS["PROCESS_FAILED"]
        if forward_celery_state == states.FAILURE:
            return TASK_STATUS["FORWARD_FAILED"]

        # Handle completed state - both must be SUCCESS
        if process_celery_state == states.SUCCESS and forward_celery_state == states.SUCCESS:
            return TASK_STATUS["COMPLETED"]

        # Handle case where nothing has started
        if not process_celery_state and not forward_celery_state:
            return TASK_STATUS["WAIT_FOR_PROCESSING"]

        # Define state mappings
        forward_state_map = {
            states.PENDING: TASK_STATUS["WAIT_FOR_FORWARDING"],
            states.STARTED: TASK_STATUS["FORWARDING"],
            states.SUCCESS: TASK_STATUS["COMPLETED"],
            states.FAILURE: TASK_STATUS["FORWARD_FAILED"],
        }
        process_state_map = {
            states.PENDING: TASK_STATUS["WAIT_FOR_PROCESSING"],
            states.STARTED: TASK_STATUS["PROCESSING"],
            states.SUCCESS: TASK_STATUS["WAIT_FOR_FORWARDING"],  # Process done, waiting for forward
            states.FAILURE: TASK_STATUS["PROCESS_FAILED"],
        }

        if forward_celery_state:
            return forward_state_map.get(forward_celery_state, TASK_STATUS["WAIT_FOR_FORWARDING"])
        if process_celery_state:
            return process_state_map.get(process_celery_state, TASK_STATUS["WAIT_FOR_PROCESSING"])
        return TASK_STATUS["WAIT_FOR_PROCESSING"]

    state = _convert_to_custom_state_inner(
        request.process_state or "", request.forward_state or "")
    return ConvertStateResponse(state=state)
=======
    try:
        result = service.convert_celery_states_to_custom(
            process_celery_state=request.process_state or "",
            forward_celery_state=request.forward_state or ""
        )
        return JSONResponse(
            status_code=HTTPStatus.OK,
            content={"state": result}
        )
    except Exception as e:
        logger.error(f"Error converting state: {str(e)}")
        raise HTTPException(
            status_code=HTTPStatus.INTERNAL_SERVER_ERROR,
            detail=f"Error converting state: {str(e)}"
        )
>>>>>>> 9c7838f4
<|MERGE_RESOLUTION|>--- conflicted
+++ resolved
@@ -6,6 +6,7 @@
 from fastapi import APIRouter, File, Form, Header, HTTPException, UploadFile
 from fastapi.responses import JSONResponse
 
+from consts.const import TASK_STATUS
 from consts.model import (
     BatchTaskRequest,
     ConvertStateRequest,
@@ -14,7 +15,6 @@
 from data_process.tasks import process_and_forward, process_sync
 from data_process.utils import get_task_info
 from services.data_process_service import get_data_process_service
-from consts.const import TASK_STATUS
 
 logger = logging.getLogger("data_process.app")
 
@@ -283,49 +283,6 @@
 
     This endpoint converts a process state string to a forward state string.
     """
-<<<<<<< HEAD
-    from celery import states
-
-    def _convert_to_custom_state_inner(process_celery_state: str, forward_celery_state: str) -> str:
-        """Inner helper to keep the original mapping logic in one place."""
-        # Handle failure states first
-        if process_celery_state == states.FAILURE:
-            return TASK_STATUS["PROCESS_FAILED"]
-        if forward_celery_state == states.FAILURE:
-            return TASK_STATUS["FORWARD_FAILED"]
-
-        # Handle completed state - both must be SUCCESS
-        if process_celery_state == states.SUCCESS and forward_celery_state == states.SUCCESS:
-            return TASK_STATUS["COMPLETED"]
-
-        # Handle case where nothing has started
-        if not process_celery_state and not forward_celery_state:
-            return TASK_STATUS["WAIT_FOR_PROCESSING"]
-
-        # Define state mappings
-        forward_state_map = {
-            states.PENDING: TASK_STATUS["WAIT_FOR_FORWARDING"],
-            states.STARTED: TASK_STATUS["FORWARDING"],
-            states.SUCCESS: TASK_STATUS["COMPLETED"],
-            states.FAILURE: TASK_STATUS["FORWARD_FAILED"],
-        }
-        process_state_map = {
-            states.PENDING: TASK_STATUS["WAIT_FOR_PROCESSING"],
-            states.STARTED: TASK_STATUS["PROCESSING"],
-            states.SUCCESS: TASK_STATUS["WAIT_FOR_FORWARDING"],  # Process done, waiting for forward
-            states.FAILURE: TASK_STATUS["PROCESS_FAILED"],
-        }
-
-        if forward_celery_state:
-            return forward_state_map.get(forward_celery_state, TASK_STATUS["WAIT_FOR_FORWARDING"])
-        if process_celery_state:
-            return process_state_map.get(process_celery_state, TASK_STATUS["WAIT_FOR_PROCESSING"])
-        return TASK_STATUS["WAIT_FOR_PROCESSING"]
-
-    state = _convert_to_custom_state_inner(
-        request.process_state or "", request.forward_state or "")
-    return ConvertStateResponse(state=state)
-=======
     try:
         result = service.convert_celery_states_to_custom(
             process_celery_state=request.process_state or "",
@@ -340,5 +297,4 @@
         raise HTTPException(
             status_code=HTTPStatus.INTERNAL_SERVER_ERROR,
             detail=f"Error converting state: {str(e)}"
-        )
->>>>>>> 9c7838f4
+        )