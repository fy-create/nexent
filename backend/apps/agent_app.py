import logging

from fastapi import HTTPException, APIRouter, Header, Request
from fastapi.responses import StreamingResponse

from agents.create_agent_info import create_agent_run_info
from consts.model import AgentRequest, AgentInfoRequest, AgentIDRequest, ConversationResponse, AgentImportRequest
from services.agent_service import list_main_agent_info_impl, get_agent_info_impl, \
    get_creating_sub_agent_info_impl, update_agent_info_impl, delete_agent_impl, export_agent_impl, import_agent_impl
from services.conversation_management_service import save_conversation_user, save_conversation_assistant
from utils.config_utils import config_manager
from utils.thread_utils import submit
from typing import Optional
from fastapi import Header


from nexent.core.agents.run_agent import agent_run

from agents.agent_run_manager import agent_run_manager


router = APIRouter(prefix="/agent")
# Configure logging
logging.basicConfig(level=logging.INFO)
logger = logging.getLogger("agent app")

# Define API route
@router.post("/run")
async def agent_run_api(request: AgentRequest, authorization: str = Header(None)):
    """
    Agent execution API endpoint
    """
    agent_run_info = await create_agent_run_info(agent_id=request.agent_id,
                                                 minio_files=request.minio_files,
                                                 query=request.query,
<<<<<<< HEAD
                                                 history=request.history,
                                                 authorization=authorization)
    
    # Save user message only if not in debug mode and register agent run info
=======
                                                 history=request.history)

    agent_run_manager.register_agent_run(request.conversation_id, agent_run_info)
    # Save user message only if not in debug mode
>>>>>>> d1738718
    if not request.is_debug:
        submit(save_conversation_user, request, authorization)

    async def generate():
        messages = []
        try:
            async for chunk in agent_run(agent_run_info):
                messages.append(chunk)
                yield f"data: {chunk}\n\n"
        except Exception as e:
            raise HTTPException(status_code=500, detail=f"Agent run error: {str(e)}")
        finally:
            # Save assistant message only if not in debug mode
            if not request.is_debug:
                submit(save_conversation_assistant, request, messages, authorization)
            # Unregister agent run instance for both debug and non-debug modes
            agent_run_manager.unregister_agent_run(request.conversation_id)

    return StreamingResponse(
        generate(),
        media_type="text/event-stream",
        headers={
            "Cache-Control": "no-cache",
            "Connection": "keep-alive"
        }
    )


@router.get("/stop/{conversation_id}")
async def agent_stop_api(conversation_id: int):
    """
    stop agent run for specified conversation_id
    """
    success = agent_run_manager.stop_agent_run(conversation_id)
    if success:
        return {"status": "success", "message": f"successfully stopped agent run for conversation_id {conversation_id}"}
    else:
        raise HTTPException(status_code=404, detail=f"no running agent found for conversation_id {conversation_id}")

# Add configuration reload API
@router.post("/reload_config")
async def reload_config():
    """
    Manually trigger configuration reload
    """
    return config_manager.force_reload()


@router.get("/list")
async def list_main_agent_info_api(authorization: str = Header(None)):
    """
    List all agents, create if the main Agent cannot be found.
    """
    try:
        return list_main_agent_info_impl(authorization)
    except Exception as e:
        raise HTTPException(status_code=500, detail=f"Agent list error: {str(e)}")


@router.post("/search_info")
async def search_agent_info_api(request: AgentInfoRequest, authorization: Optional[str] = Header(None)):
    """
    Search agent info by agent_id
    """
    try:
        return get_agent_info_impl(request.agent_id, authorization)
    except Exception as e:
        raise HTTPException(status_code=500, detail=f"Agent search info error: {str(e)}")


@router.post("/get_creating_sub_agent_id")
async def get_creating_sub_agent_info_api(request: AgentIDRequest, authorization: Optional[str] = Header(None)):
    """
    Create a new sub agent, return agent_ID
    """
    try:
        return get_creating_sub_agent_info_impl(request.agent_id, authorization)
    except Exception as e:
        raise HTTPException(status_code=500, detail=f"Agent create error: {str(e)}")


@router.post("/update")
async def update_agent_info_api(request: AgentInfoRequest, authorization: Optional[str] = Header(None)):
    """
    Update an existing agent
    """
    try:
        update_agent_info_impl(request, authorization)
        return {}
    except Exception as e:
        raise HTTPException(status_code=500, detail=f"Agent update error: {str(e)}")


@router.delete("")
async def delete_agent_api(request: AgentIDRequest, authorization: Optional[str] = Header(None)):
    """
    Delete an agent
    """
    try:
        delete_agent_impl(request.agent_id, authorization)
        return {}
    except Exception as e:
        raise HTTPException(status_code=500, detail=f"Agent delete error: {str(e)}")


@router.post("/export")
async def export_agent_api(request: AgentIDRequest, authorization: Optional[str] = Header(None)):
    """
    export an agent
    """
    try:
        agent_info_str = await export_agent_impl(request.agent_id, authorization)
        return ConversationResponse(code=0, message="success", data=agent_info_str)
    except Exception as e:
        raise HTTPException(status_code=500, detail=f"Agent export error: {str(e)}")


@router.post("/import")
async def import_agent_api(request: AgentImportRequest, authorization: Optional[str] = Header(None)):
    """
    import an agent
    """
    try:
        import_agent_impl(request.agent_id, request.agent_info, authorization)
        return {}
    except Exception as e:
        raise HTTPException(status_code=500, detail=f"Agent import error: {str(e)}")
    <|MERGE_RESOLUTION|>--- conflicted
+++ resolved
@@ -33,17 +33,11 @@
     agent_run_info = await create_agent_run_info(agent_id=request.agent_id,
                                                  minio_files=request.minio_files,
                                                  query=request.query,
-<<<<<<< HEAD
                                                  history=request.history,
                                                  authorization=authorization)
-    
-    # Save user message only if not in debug mode and register agent run info
-=======
-                                                 history=request.history)
 
     agent_run_manager.register_agent_run(request.conversation_id, agent_run_info)
     # Save user message only if not in debug mode
->>>>>>> d1738718
     if not request.is_debug:
         submit(save_conversation_user, request, authorization)
 
