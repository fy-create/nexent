--- conflicted
+++ resolved
@@ -160,7 +160,9 @@
 # Invite code
 INVITE_CODE = os.getenv("INVITE_CODE")
 
-<<<<<<< HEAD
+# Debug JWT expiration time (seconds), not set or 0 means not effective
+DEBUG_JWT_EXPIRE_SECONDS = int(os.getenv('DEBUG_JWT_EXPIRE_SECONDS', '0') or 0)
+
 # Memory Search Status Messages (for i18n placeholders)
 MEMORY_SEARCH_START_MSG = "<MEM_START>"
 MEMORY_SEARCH_DONE_MSG = "<MEM_DONE>"
@@ -205,10 +207,6 @@
     "expires_at": None,  # Will be set dynamically
     "expires_in_seconds": 315360000  # 10 years
 }
-=======
-# Debug JWT expiration time (seconds), not set or 0 means not effective
-DEBUG_JWT_EXPIRE_SECONDS = int(os.getenv('DEBUG_JWT_EXPIRE_SECONDS', '0') or 0)
->>>>>>> 9c7838f4
 
 MODEL_CONFIG_MAPPING = {
     "llm": "LLM_ID",
@@ -230,7 +228,7 @@
 # Task Status Constants
 TASK_STATUS = {
     "WAIT_FOR_PROCESSING": "WAIT_FOR_PROCESSING",
-    "WAIT_FOR_FORWARDING": "WAIT_FOR_FORWARDING", 
+    "WAIT_FOR_FORWARDING": "WAIT_FOR_FORWARDING",
     "PROCESSING": "PROCESSING",
     "FORWARDING": "FORWARDING",
     "COMPLETED": "COMPLETED",
