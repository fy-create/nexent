--- conflicted
+++ resolved
@@ -16,20 +16,9 @@
 from database.agent_db import search_agent_info_by_agent_id, query_sub_agents_id_list
 from database.tool_db import search_tools_for_sub_agent
 from utils.prompt_template_utils import get_agent_prompt_template
-<<<<<<< HEAD
 from utils.config_utils import tenant_config_manager, get_model_name_from_config
-from smolagents.utils import BASE_BUILTIN_MODULES
+from utils.auth_utils import get_current_user_id
 from consts.const import LOCAL_MCP_SERVER
-from services.memory_config_service import build_memory_context
-from jinja2 import Template, StrictUndefined
-from datetime import datetime
-
-from nexent.memory.memory_service import search_memory_in_levels
-
-=======
-from utils.config_utils import config_manager, tenant_config_manager, get_model_name_from_config
-from utils.auth_utils import get_current_user_id
->>>>>>> 4ee398fc
 
 logger = logging.getLogger("create_agent_info")
 logger.setLevel(logging.DEBUG)
@@ -159,15 +148,11 @@
     agent_config = AgentConfig(
         name="undefined" if agent_info["name"] is None else agent_info["name"],
         description="undefined" if agent_info["description"] is None else agent_info["description"],
-<<<<<<< HEAD
-        prompt_templates=await prepare_prompt_templates(is_manager=len(managed_agents) > 0, system_prompt=system_prompt, language=language),
-=======
         prompt_templates=await prepare_prompt_templates(
             is_manager=len(managed_agents) > 0,
             system_prompt=system_prompt,
             language=language
         ),
->>>>>>> 4ee398fc
         tools=tool_list,
         max_steps=agent_info.get("max_steps", 10),
         model_name=agent_info.get("model_name"),
@@ -318,13 +303,6 @@
 
     final_query = await join_minio_file_description_to_query(minio_files=minio_files, query=query)
     model_list = await create_model_config_list(tenant_id)
-<<<<<<< HEAD
-    agent_config = await create_agent_config(agent_id=agent_id, tenant_id=tenant_id, user_id=user_id,
-                                             language=language, last_user_query=final_query)
-
-    remote_mcp_list = await get_remote_mcp_server_list(tenant_id=tenant_id)
-    default_mcp_url = urljoin(LOCAL_MCP_SERVER, "sse")
-=======
     agent_config = await create_agent_config(
         agent_id=agent_id,
         tenant_id=tenant_id,
@@ -334,9 +312,7 @@
     )
 
     remote_mcp_list = await get_remote_mcp_server_list(tenant_id=tenant_id)
-    default_mcp_url = urljoin(
-        config_manager.get_config("NEXENT_MCP_SERVER"), "sse")
->>>>>>> 4ee398fc
+    default_mcp_url = urljoin(LOCAL_MCP_SERVER, "sse")
     remote_mcp_list.append({
         "remote_mcp_server_name": "nexent",
         "remote_mcp_server": default_mcp_url,
