--- conflicted
+++ resolved
@@ -79,13 +79,9 @@
 async def create_tool_config_list(agent_id, tenant_id, user_id):
     # create tool
     tool_config_list = []
-<<<<<<< HEAD
-    tools_list = search_tools_for_sub_agent(agent_id, tenant_id)
-=======
 
     # now only admin can modify the agent, user_id is not used
     tools_list = search_tools_for_sub_agent(agent_id, tenant_id, user_id=None)
->>>>>>> 3b5b1540
     for tool in tools_list:
         param_dict = {}
         for param in tool.get("params", []):
