--- conflicted
+++ resolved
@@ -1,10 +1,8 @@
 from .tools import EXASearchTool, KnowledgeBaseSearchTool, SummaryTool
 from .utils.observer import MessageObserver, ProcessType
-<<<<<<< HEAD
+
 from .tools import EXASearchTool, KnowledgeBaseSearchTool, SummaryTool
-=======
 
->>>>>>> 2dc7051d
 
 __all__ = ["MessageObserver", "ProcessType",
            "EXASearchTool", "SummaryTool", "KnowledgeBaseSearchTool"]
