import os
import time
from collections import deque
from typing import Union, Any, Optional, List, Dict, Generator

import yaml
from rich.console import Group
from rich.text import Text
from smolagents.agents import CodeAgent, populate_template, handle_agent_output_types, AgentError, AgentType
from smolagents.local_python_executor import fix_final_answer_code
from smolagents.memory import ActionStep, ToolCall, TaskStep, SystemPromptStep
from smolagents.models import ChatMessage
from smolagents.monitoring import LogLevel
from smolagents.utils import AgentExecutionError, AgentGenerationError, AgentParsingError, parse_code_blobs, \
    truncate_content

from ..utils.observer import MessageObserver, ProcessType


class CoreAgent(CodeAgent):
    def __init__(self, observer: MessageObserver, prompt_templates, *args, **kwargs):
        super().__init__(prompt_templates=prompt_templates, *args, **kwargs)
        self.observer = observer
        self.should_stop = False

<<<<<<< HEAD
    def initialize_system_prompt(self) -> str:
        system_prompt = populate_template(
            self.prompt_templates["system_prompt"],
            variables={
                "tools": self.tools,
                "managed_agents": self.managed_agents,
                "tools_requirement": self.prompt_templates.get("tools_requirement", ""),
                "authorized_imports": (
                    "You can import from any package you want."
                    if "*" in self.authorized_imports
                    else str(self.authorized_imports)
                ),
                "few_shots": self.prompt_templates.get("few_shots", "")
            },
        )
        return system_prompt

=======
>>>>>>> 32c7b53a
    def step(self, memory_step: ActionStep) -> Union[None, Any]:
        """
        Perform one step in the ReAct framework: the agent thinks, acts, and observes the result.
        Returns None if the step is not final.
        """
        self.observer.add_message(self.agent_name, ProcessType.STEP_COUNT, self.step_number)

        memory_messages = self.write_memory_to_messages()

        self.input_messages = memory_messages.copy()

        # Add new step in logs
        memory_step.model_input_messages = memory_messages.copy()
        try:
            additional_args = {"grammar": self.grammar} if self.grammar is not None else {}
            chat_message: ChatMessage = self.model(self.input_messages,
                stop_sequences=["<end_code>", "Observation:", "Calling tools:", "<end_code"], **additional_args, )
            memory_step.model_output_message = chat_message
            model_output = chat_message.content
            memory_step.model_output = model_output
        except Exception as e:
            raise AgentGenerationError(f"Error in generating model output:\n{e}", self.logger) from e

        self.logger.log_markdown(content=model_output, title="Output message of the LLM:", level=LogLevel.DEBUG, )

        # Parse
        try:
            code_action = fix_final_answer_code(parse_code_blobs(model_output))
            # 记录解析结果
            self.observer.add_message(self.agent_name, ProcessType.PARSE, code_action)


        except Exception as e:
            error_msg = f"Error in code parsing:\n{e}\nMake sure to provide correct code blobs."
            raise AgentParsingError(error_msg, self.logger)

        memory_step.tool_calls = [
            ToolCall(name="python_interpreter", arguments=code_action, id=f"call_{len(self.memory.steps)}", )]

        # Execute
        self.logger.log_code(title="Executing parsed code:", content=code_action, level=LogLevel.INFO)
        is_final_answer = False
        try:
            output, execution_logs, is_final_answer = self.python_executor(code_action)

            execution_outputs_console = []
            if len(execution_logs) > 0:
                # 记录运行结果
                self.observer.add_message(self.agent_name, ProcessType.EXECUTION_LOGS, f"{execution_logs}")

                execution_outputs_console += [Text("Execution logs:", style="bold"), Text(execution_logs), ]
            observation = "Execution logs:\n" + execution_logs
        except Exception as e:
            if hasattr(self.python_executor, "state") and "_print_outputs" in self.python_executor.state:
                execution_logs = str(self.python_executor.state["_print_outputs"])
                if len(execution_logs) > 0:
                    # 记录运行结果
                    self.observer.add_message(self.agent_name, ProcessType.EXECUTION_LOGS, f"{execution_logs}\n")

                    execution_outputs_console = [Text("Execution logs:", style="bold"), Text(execution_logs), ]
                    memory_step.observations = "Execution logs:\n" + execution_logs
                    self.logger.log(Group(*execution_outputs_console), level=LogLevel.INFO)
            error_msg = str(e)
            if "Import of " in error_msg and " is not allowed" in error_msg:
                self.logger.log(
                    "[bold red]Warning to user: Code execution failed due to an unauthorized import - Consider passing said import under `additional_authorized_imports` when initializing your CodeAgent.",
                    level=LogLevel.INFO, )
            raise AgentExecutionError(error_msg, self.logger)

        truncated_output = truncate_content(str(output))
        observation += "Last output from code snippet:\n" + truncated_output
        memory_step.observations = observation

        execution_outputs_console += [
            Text(f"{('Out - Final answer' if is_final_answer else 'Out')}: {truncated_output}",
                style=("bold #d4b702" if is_final_answer else ""), ), ]
        self.logger.log(Group(*execution_outputs_console), level=LogLevel.INFO)
        memory_step.action_output = output
        return output if is_final_answer else None

    def run(self, task: str, stream: bool = False, reset: bool = True, images: Optional[List[str]] = None,
            additional_args: Optional[Dict] = None, max_steps: Optional[int] = None, ):
        """
        Run the agent for the given task.

        Args:
            task (`str`): Task to perform.
            stream (`bool`): Whether to run in a streaming way.
            reset (`bool`): Whether to reset the conversation or keep it going from previous run.
            images (`list[str]`, *optional*): Paths to image(s).
            additional_args (`dict`, *optional*): Any other variables that you want to pass to the agent run, for instance images or dataframes. Give them clear names!
            max_steps (`int`, *optional*): Maximum number of steps the agent can take to solve the task. if not provided, will use the agent's default value.

        Example:
        ```py
        from nexent.smolagent import CodeAgent
        agent = CodeAgent(tools=[])
        agent.run("What is the result of 2 power 3.7384?")
        ```
        """
        max_steps = max_steps or self.max_steps
        self.task = task
        if additional_args is not None:
            self.state.update(additional_args)
            self.task += f"""
You have been provided with these additional arguments, that you can access using the keys as variables in your python code:
{str(additional_args)}."""

        self.system_prompt = self.initialize_system_prompt()
        self.memory.system_prompt = SystemPromptStep(system_prompt=self.system_prompt)
        if reset:
            self.memory.reset()
            self.monitor.reset()

        self.logger.log_task(content=self.task.strip(),
            subtitle=f"{type(self.model).__name__} - {(self.model.model_id if hasattr(self.model, 'model_id') else '')}",
            level=LogLevel.INFO, title=self.name if hasattr(self, "name") else None, )

        # 记录当前agent任务
        self.observer.add_message(self.name, ProcessType.AGENT_NEW_RUN, self.task.strip())

        self.memory.steps.append(TaskStep(task=self.task, task_images=images))

        if getattr(self, "python_executor", None):
            self.python_executor.send_variables(variables=self.state)
            self.python_executor.send_tools({**self.tools, **self.managed_agents})

        if stream:
            # The steps are returned as they are executed through a generator to iterate on.
            return self._run(task=self.task, max_steps=max_steps, images=images)
        # Outputs are returned only at the end. We only look at the last step.
        return deque(self._run(task=self.task, max_steps=max_steps, images=images), maxlen=1)[0]

    def __call__(self, task: str, **kwargs):
        """Adds additional prompting for the managed agent, runs it, and wraps the output.
        This method is called only by a managed agent.
        """
        full_task = populate_template(self.prompt_templates["managed_agent"]["task"],
            variables=dict(name=self.name, task=task), )
        report = self.run(full_task, **kwargs)

        # 当子Agent运行结束，返回标记
        try:
            self.observer.add_message(self.name, ProcessType.AGENT_FINISH, str(report))
        except:
            self.observer.add_message(self.name, ProcessType.AGENT_FINISH, "")

        answer = populate_template(self.prompt_templates["managed_agent"]["report"],
            variables=dict(name=self.name, final_answer=report))
        if self.provide_run_summary:
            answer += "\n\nFor more detail, find below a summary of this agent's work:\n<summary_of_work>\n"
            for message in self.write_memory_to_messages(summary_mode=True):
                content = message["content"]
                answer += "\n" + truncate_content(str(content)) + "\n---"
            answer += "\n</summary_of_work>"
        return answer

    def _run(self, task: str, max_steps: int, images: List[str] | None = None) -> Generator[
        ActionStep | AgentType, None, None]:
        final_answer = None
        self.step_number = 1
        while final_answer is None and self.step_number <= max_steps and not self.should_stop:
            step_start_time = time.time()
            memory_step = self._create_memory_step(step_start_time, images)
            try:
                final_answer = self._execute_step(task, memory_step)

            except AgentError as e:
                except_parse_error_pattern = ("Make sure to include code with the correct pattern, for instance:\n"
                                              "Thoughts: Your thoughts\n"
                                              "Code:\n"
                                              "```py\n"
                                              "# Your python code here\n"
                                              "```<end_code>\n")
                if except_parse_error_pattern in e.message:
                    # 当检测到模型没有输出code时，直接将大模型内容当成final_answer
                    final_answer = memory_step.model_output
                else:
                    memory_step.error = e

            finally:
                self._finalize_step(memory_step, step_start_time)
                yield memory_step
                self.step_number += 1

        if self.should_stop:
            yield ActionStep(action_output="Agent运行被中断", observations="用户中断了Agent的运行")
            return

        if final_answer is None and self.step_number == max_steps + 1:
            final_answer = self._handle_max_steps_reached(task, images, step_start_time)
            yield memory_step
        yield handle_agent_output_types(final_answer)<|MERGE_RESOLUTION|>--- conflicted
+++ resolved
@@ -23,26 +23,6 @@
         self.observer = observer
         self.should_stop = False
 
-<<<<<<< HEAD
-    def initialize_system_prompt(self) -> str:
-        system_prompt = populate_template(
-            self.prompt_templates["system_prompt"],
-            variables={
-                "tools": self.tools,
-                "managed_agents": self.managed_agents,
-                "tools_requirement": self.prompt_templates.get("tools_requirement", ""),
-                "authorized_imports": (
-                    "You can import from any package you want."
-                    if "*" in self.authorized_imports
-                    else str(self.authorized_imports)
-                ),
-                "few_shots": self.prompt_templates.get("few_shots", "")
-            },
-        )
-        return system_prompt
-
-=======
->>>>>>> 32c7b53a
     def step(self, memory_step: ActionStep) -> Union[None, Any]:
         """
         Perform one step in the ReAct framework: the agent thinks, acts, and observes the result.
