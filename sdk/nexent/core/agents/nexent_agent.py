--- conflicted
+++ resolved
@@ -6,13 +6,9 @@
 from .agent_model import ModelConfig, ToolConfig, AgentConfig, AgentHistory
 from ..utils.observer import MessageObserver
 from ..models.openai_llm import OpenAIModel
-<<<<<<< HEAD
-from .core_agent import CoreAgent
 from smolagents.tools import Tool
-from langchain.tools import StructuredTool
-=======
 from .core_agent import CoreAgent, convert_code_format
->>>>>>> 0a4f247e
+
 from ..tools import *  # Used for tool creation, do not delete!!!
 
 class NexentAgent:
