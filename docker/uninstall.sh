#!/bin/bash

docker rm -f nexent
docker rm -f nexent-postgresql
docker rm -f nexent-minio
docker rm -f nexent-elasticsearch
docker rm -f nexent-data-process
<<<<<<< HEAD
docker network rm nexent_nexent
=======
docker rm -f nexent-web
docker network rm nexent
>>>>>>> 7fb720ad
<|MERGE_RESOLUTION|>--- conflicted
+++ resolved
@@ -5,9 +5,5 @@
 docker rm -f nexent-minio
 docker rm -f nexent-elasticsearch
 docker rm -f nexent-data-process
-<<<<<<< HEAD
-docker network rm nexent_nexent
-=======
 docker rm -f nexent-web
-docker network rm nexent
->>>>>>> 7fb720ad
+docker network rm nexent_nexent