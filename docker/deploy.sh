#!/bin/bash

# Exit immediately if a command exits with a non-zero status
set -e

ERROR_OCCURRED=0

set -a
source .env

# Parse arg
MODE_CHOICE=""
IS_MAINLAND=""
ENABLE_TERMINAL=""

while [[ $# -gt 0 ]]; do
  case "$1" in
    --mode)
      MODE_CHOICE="$2"
      shift 2
      ;;
    --is-mainland)
      IS_MAINLAND="$2"
      shift 2
      ;;
    --enable-terminal)
      ENABLE_TERMINAL="$2"
      shift 2
      ;;
    *)
      shift
      ;;
  esac
done

# 尝试获取 Docker Compose 版本信息（兼容 V1 和 V2）
# try get the version of docker compose
get_compose_version() {
    # 优先尝试 V2 命令
    if command -v docker &> /dev/null; then
        version_output=$(docker compose version 2>/dev/null)
        if [[ $version_output =~ (v[0-9]+\.[0-9]+\.[0-9]+) ]]; then
            echo "v2 ${BASH_REMATCH[1]}"
            return 0
        fi
    fi

    # 如果 V2 失败，尝试 V1 命令
    if command -v docker-compose &> /dev/null; then
        version_output=$(docker-compose --version 2>/dev/null)
        if [[ $version_output =~ ([0-9]+\.[0-9]+\.[0-9]+) ]]; then
            echo "v1 ${BASH_REMATCH[1]}"
            return 0
        fi
    fi

    echo "unknown"
    return 1
}

# 获取版本信息
# get docker compose version
version_info=$(get_compose_version)
if [[ $version_info == "unknown" ]]; then
    echo "Error: Docker Compose not found or version detection failed"
    exit 1
fi

# 解析版本类型和版本号
# extract version
version_type=$(echo "$version_info" | awk '{print $1}')
version_number=$(echo "$version_info" | awk '{print $2}')


# 根据版本类型执行不同操作
# define docker compose command
docker_compose_command=""
case $version_type in
    "v1")
        echo "Detected Docker Compose V1, version: $version_number"
        # 这里添加 V1 版本特定的操作. v1.28.0是明确支持 ${VAR:-default} 这类带默认值的插值语法的最低版本
        # The version ​​v1.28.0​​ is the minimum requirement in Docker Compose v1 that explicitly supports interpolation syntax with default values like ${VAR:-default}
        if [[ $version_number < "1.28.0" ]]; then
            echo "Warning: V1 version is too old, consider upgrading to V2"
            exit 1
        fi
        docker_compose_command="docker-compose"
        ;;
    "v2")
        echo "Detected Docker Compose V2, version: $version_number"
        docker_compose_command="docker compose"
        ;;
    *)
        echo "Error: Unknown docker compose version type."
        exit 1
        ;;
esac

# Add deployment mode selection function
select_deployment_mode() {
    echo "🎛️  Please select deployment mode:"
    echo "1) 🛠️  Development mode - Expose all service ports for debugging"
    echo "2) 🏗️  Infrastructure mode - Only start infrastructure services"
    echo "3) 🚀 Production mode - Only expose port 3000 for security"
    echo "4) 🧪 Beta mode - Use develop branch images (from .env.beta)"
    if [ -n "$MODE_CHOICE" ]; then
      mode_choice="$MODE_CHOICE"
      echo "👉 Using mode_choice from argument: $mode_choice"
    else
      read -p "👉 Enter your choice [1/2/3/4] (default: 1): " mode_choice
    fi

    local root_dir="# Root dir"
    case $mode_choice in
        2)
            export DEPLOYMENT_MODE="infrastructure"
            export COMPOSE_FILE="docker-compose.yml"
            echo "✅ Selected infrastructure mode 🏗️"
            ;;
        3)
            export DEPLOYMENT_MODE="production"
            export COMPOSE_FILE_SUFFIX=".prod.yml"
            # Set environment variables to disable dashboards in production
            export DISABLE_RAY_DASHBOARD="true"
            export DISABLE_CELERY_FLOWER="true"
            echo "✅ Selected production mode deployment"
            if ! grep -q "$root_dir" .env; then
              sed -i -e '$a\' .env
              echo "# Root dir" >> .env
              echo "ROOT_DIR=\"$HOME/nexent-production-data\"" >> .env
            fi
            ;;
        4)
            export DEPLOYMENT_MODE="beta"
            export COMPOSE_FILE_SUFFIX=".yml"
            echo "✅ Selected beta mode 🧪"
            ;;
        *)
            export DEPLOYMENT_MODE="development"
            export COMPOSE_FILE_SUFFIX=".yml"
            echo "✅ Selected development mode deployment"
            if ! grep -q "$root_dir" .env; then
              sed -i -e '$a\' .env
              echo "# Root dir" >> .env
              echo "ROOT_DIR=\"$HOME/nexent-development-data\"" >> .env
            fi
            ;;
    esac
    echo ""
    echo "--------------------------------"
    echo ""
}

generate_minio_ak_sk() {
  echo "🔑 Generating MinIO access keys..."

  if [ "$(uname -s | tr '[:upper:]' '[:lower:]')" = "mingw" ] || [ "$(uname -s | tr '[:upper:]' '[:lower:]')" = "msys" ]; then
    # Windows
    ACCESS_KEY=$(powershell -Command "[System.Convert]::ToBase64String([System.Guid]::NewGuid().ToByteArray()) -replace '[^a-zA-Z0-9]', '' -replace '=.+$', '' | Select-Object -First 12")
    SECRET_KEY=$(powershell -Command '$rng = [System.Security.Cryptography.RandomNumberGenerator]::Create(); $bytes = New-Object byte[] 32; $rng.GetBytes($bytes); [System.Convert]::ToBase64String($bytes)')
  else
    # Linux/Mac
    # Generate a random AK (12-character alphanumeric) and clean it
    ACCESS_KEY=$(openssl rand -hex 12 | tr -d '\r\n' | sed 's/[^a-zA-Z0-9]//g')

    # Generate a random SK (32-character high-strength random string) and clean it
    SECRET_KEY=$(openssl rand -base64 32 | tr -d '\r\n' | sed 's/[^a-zA-Z0-9+/=]//g')
  fi

  if [ -z "$ACCESS_KEY" ] || [ -z "$SECRET_KEY" ]; then
    echo "❌ ERROR Failed to generate MinIO access keys"
    ERROR_OCCURRED=1
    return 1
  fi

  export MINIO_ACCESS_KEY=$ACCESS_KEY
  export MINIO_SECRET_KEY=$SECRET_KEY

  if grep -q "^MINIO_ACCESS_KEY=" .env; then
    sed -i.bak "s~^MINIO_ACCESS_KEY=.*~MINIO_ACCESS_KEY=$ACCESS_KEY~" .env
    rm .env.bak
  else
    echo "MINIO_ACCESS_KEY=$ACCESS_KEY" >> .env
  fi

  if grep -q "^MINIO_SECRET_KEY=" .env; then
    sed -i.bak "s~^MINIO_SECRET_KEY=.*~MINIO_SECRET_KEY=$SECRET_KEY~" .env
    rm .env.bak
  else
    echo "MINIO_SECRET_KEY=$SECRET_KEY" >> .env
  fi

  echo "✅ MinIO access keys generated successfully"
}

clean() {
  # export MINIO_ACCESS_KEY=
  # export MINIO_SECRET_KEY=
  export DEPLOYMENT_MODE=
  export COMPOSE_FILE_SUFFIX=
}

# Function to create a directory and set permissions
create_dir_with_permission() {
    local dir_path="$1"
    local permission="$2"

    # Check if parameters are provided
    if [ -z "$dir_path" ] || [ -z "$permission" ]; then
        echo "❌ ERROR Directory path and permission parameters are required." >&2
        ERROR_OCCURRED=1
        return 1
    fi

    # Create the directory if it doesn't exist
    if [ ! -d "$dir_path" ]; then
        mkdir -p "$dir_path"
        if [ $? -ne 0 ]; then
            echo "❌ ERROR Failed to create directory $dir_path." >&2
            ERROR_OCCURRED=1
            return 1
        fi
    fi

    # Set directory permissions
    chmod -R "$permission" "$dir_path"
    if [ $? -ne 0 ]; then
        echo "❌ ERROR Failed to set permissions $permission for directory $dir_path." >&2
        ERROR_OCCURRED=1
        return 1
    fi

    echo "📁 Directory $dir_path has been created and permissions set to $permission."
}

add_permission() {
  # Initialize the sql script permission
  chmod 644 "init.sql"

  create_dir_with_permission "$ROOT_DIR/elasticsearch" 777
  create_dir_with_permission "$ROOT_DIR/postgresql" 777
  create_dir_with_permission "$ROOT_DIR/minio" 777

  cp -rn volumes $ROOT_DIR

  # Create nexent user workspace directory
  NEXENT_USER_DIR="$HOME/nexent"
  create_dir_with_permission "$NEXENT_USER_DIR" 775
  echo "📁 Created Nexent user workspace at: $NEXENT_USER_DIR"

  # Export for docker-compose
  export NEXENT_USER_DIR

  echo ""
  echo "--------------------------------"
  echo ""
}

# Function to install services for non-infrastructure modes
install() {
  # Build base infrastructure command
  INFRA_SERVICES="nexent-elasticsearch nexent-postgresql nexent-minio redis"

  # Add openssh-server if Terminal tool is enabled
  if [ "$ENABLE_TERMINAL_TOOL" = "true" ]; then
    INFRA_SERVICES="$INFRA_SERVICES nexent-openssh-server"
    echo "🔧 Terminal tool enabled - openssh-server will be included"
  fi
  
  # Set profiles for docker-compose if any are defined
  if [ -n "$COMPOSE_PROFILES" ]; then
    export COMPOSE_PROFILES
    echo "📋 Using profiles: $COMPOSE_PROFILES"
  fi

  # Start infrastructure services
  if ! docker-compose -p nexent-commercial -f "docker-compose${COMPOSE_FILE_SUFFIX}" up -d $INFRA_SERVICES; then
    echo "❌ ERROR Failed to start infrastructure services"
    ERROR_OCCURRED=1
    return 1
  fi

  if ! docker-compose -p nexent-commercial -f "docker-compose-supabase${COMPOSE_FILE_SUFFIX}" up -d; then
    echo "❌ ERROR Failed to start supabase services"
    ERROR_OCCURRED=1
    return 1
  fi

  echo ""
  echo "--------------------------------"
  echo ""
  
  # Generate environment variables for deployment
  echo "🔑 Generating environment variables..."

  # Generate MinIO keys if not already set
  if [ -z "$MINIO_ACCESS_KEY" ] || [ -z "$MINIO_SECRET_KEY" ]; then
    generate_minio_ak_sk || {
      echo "❌ ERROR Failed to generate MinIO keys"
      ERROR_OCCURRED=1
      return 1
    }
    export MINIO_ACCESS_KEY
    export MINIO_SECRET_KEY
  # Always generate a new ELASTICSEARCH_API_KEY for each deployment.
  echo "🔑 Generating ELASTICSEARCH_API_KEY..."
  # Wait for elasticsearch health check
  while ! ${docker_compose_command} -p nexent -f "${COMPOSE_FILE}" ps nexent-elasticsearch | grep -q "healthy"; do
    echo "⏳ Waiting for Elasticsearch to become healthy..."
    sleep 10
  done

  # Generate API key
  API_KEY_JSON=$(${docker_compose_command} -p nexent -f "${COMPOSE_FILE}" exec -T nexent-elasticsearch curl -s -u "elastic:$ELASTIC_PASSWORD" "http://localhost:9200/_security/api_key" -H "Content-Type: application/json" -d '{"name":"my_api_key","role_descriptors":{"my_role":{"cluster":["all"],"index":[{"names":["*"],"privileges":["all"]}]}}}')

  # Extract API key and add to .env
  ELASTICSEARCH_API_KEY=$(echo "$API_KEY_JSON" | grep -o '"encoded":"[^"]*"' | awk -F'"' '{print $4}')
  if [ -n "$ELASTICSEARCH_API_KEY" ]; then
    if grep -q "^ELASTICSEARCH_API_KEY=" .env; then
      # Use ~ as a separator in sed to avoid conflicts with special characters in the API key.
      sed -i.bak "s~^ELASTICSEARCH_API_KEY=.*~ELASTICSEARCH_API_KEY=$ELASTICSEARCH_API_KEY~" .env
      rm .env.bak
    else
      echo "" >> .env
      echo "ELASTICSEARCH_API_KEY=$ELASTICSEARCH_API_KEY" >> .env
    fi
  fi

  wait_for_elasticsearch_healthy || {
    echo "❌ ERROR Elasticsearch health check failed"
    ERROR_OCCURRED=1
    return 1
  }

  # Generate Elasticsearch API key and export to environment
  generate_elasticsearch_api_key_for_env || {
    echo "❌ ERROR Failed to generate Elasticsearch API key"
    ERROR_OCCURRED=1
    return 1
  }

  echo ""
  echo "--------------------------------"
  echo ""

  # Start core services
  if [ "$DEPLOYMENT_MODE" != "infrastructure" ]; then
    echo "👀 Starting core services..."
    if ! docker-compose -p nexent-commercial -f "docker-compose${COMPOSE_FILE_SUFFIX}" up -d nexent nexent-web nexent-data-process; then
      echo "❌ ERROR Failed to start core services"
      ERROR_OCCURRED=1
      return 1
    fi
  fi
  echo "Deploying services in ${DEPLOYMENT_MODE} mode..."
}


# 生成JWT的函数
generate_jwt() {
  local role=$1
  local secret=$JWT_SECRET
  local now=$(date +%s)
  local exp=$((now + 157680000))

  local header='{"alg":"HS256","typ":"JWT"}'
  local header_base64=$(echo -n "$header" | base64 | tr -d '\n=' | tr '/+' '_-')

  local payload="{\"role\":\"$role\",\"iss\":\"supabase\",\"iat\":$now,\"exp\":$exp}"
  local payload_base64=$(echo -n "$payload" | base64 | tr -d '\n=' | tr '/+' '_-')

  local signature=$(echo -n "$header_base64.$payload_base64" | openssl dgst -sha256 -hmac "$secret" -binary | base64 | tr -d '\n=' | tr '/+' '_-')

  echo "$header_base64.$payload_base64.$signature"
}

# Function to update or add a key-value pair to .env
update_env_var() {
  local key="$1"
  local value="$2"
  local env_file=".env"

  # Ensure the .env file exists
  touch "$env_file"

  if grep -q "^${key}=" "$env_file"; then
    # Key exists, so update it. Escape \ and & for sed's replacement string.
    # Use ~ as the separator to avoid issues with / in the value.
    local escaped_value=$(echo "$value" | sed -e 's/\\/\\\\/g' -e 's/&/\\&/g')
    sed -i.bak "s~^${key}=.*~${key}=\"${escaped_value}\"~" "$env_file"
  else
    # Key doesn't exist, so add it
    echo "${key}=\"${value}\"" >> "$env_file"
    echo ""
    echo "--------------------------------"
    echo ""
  fi

}

choose_image_env() {
  if [ -n "$IS_MAINLAND" ]; then
    is_mainland="$IS_MAINLAND"
    echo "🌏 Using is_mainland from argument: $is_mainland"
  else
    read -p "🌏 Is your server network located in mainland China? [Y/N] (default N): " is_mainland
  fi
  if [[ "$is_mainland" =~ ^[Yy]$ ]]; then
    echo "🌐 Detected mainland China network, using .env.mainland for image sources."
    source .env.mainland
  else
    echo "🌐 Using general image sources from .env.general."
    source .env.general
  fi

  echo ""
  echo "--------------------------------"
  echo ""
}

choose_beta_env() {
  echo "🌐 Beta mode selected, using .env.beta for image sources."
  source .env.beta
  echo ""
  echo "--------------------------------"
  echo ""
}

# Function to pull required images
pull_required_images() {
  echo "🐳 Pulling openssh-server image for Terminal tool..."
  if ! docker pull "$OPENSSH_SERVER_IMAGE"; then
    echo "❌ ERROR Failed to pull openssh-server image: $OPENSSH_SERVER_IMAGE"
    ERROR_OCCURRED=1
    return 1
  fi
  echo "✅ Successfully pulled openssh-server image"
  echo ""
  echo "--------------------------------"
  echo ""
}



# Function to setup package installation script
setup_package_install_script() {
<<<<<<< HEAD
    if [ "$ENABLE_TERMINAL_TOOL" = "true" ]; then
        echo "📝 Setting up package installation script..."
        mkdir -p "openssh-server/config/custom-cont-init.d"

        # Copy the fixed installation script
        if [ -f "openssh-install-script.sh" ]; then
            cp "openssh-install-script.sh" "openssh-server/config/custom-cont-init.d/openssh-start-script"
            chmod +x "openssh-server/config/custom-cont-init.d/openssh-start-script"
            echo "✅ Package installation script created/updated"
        else
            echo "❌ ERROR openssh-install-script.sh not found"
            ERROR_OCCURRED=1
            return 1
        fi
    fi
=======
  echo "📝 Setting up package installation script..."
  mkdir -p "openssh-server/config/custom-cont-init.d"
  
  # Copy the fixed installation script
  if [ -f "openssh-install-script.sh" ]; then
      cp "openssh-install-script.sh" "openssh-server/config/custom-cont-init.d/openssh-start-script"
      chmod +x "openssh-server/config/custom-cont-init.d/openssh-start-script"
      echo "✅ Package installation script created/updated"
  else
      echo "❌ ERROR openssh-install-script.sh not found"
      ERROR_OCCURRED=1
      return 1
  fi
>>>>>>> 52f21791
}

# Function to wait for Elasticsearch to become healthy
wait_for_elasticsearch_healthy() {
    local retries=0
    local max_retries=${1:-60}  # Default 10 minutes, can be overridden
    while ! docker-compose -p nexent-commercial -f "docker-compose${COMPOSE_FILE_SUFFIX}" ps nexent-elasticsearch | grep -q "healthy" && [ $retries -lt $max_retries ]; do
        echo "⏳ Waiting for Elasticsearch to become healthy... (attempt $((retries + 1))/$max_retries)"
        sleep 10
        retries=$((retries + 1))
    done

    if [ $retries -eq $max_retries ]; then
        echo "⚠️  Warning: Elasticsearch did not become healthy within expected time"
        echo "   You may need to check the container logs and try again"
        return 1
    else
        echo "✅ Elasticsearch is now healthy!"
        return 0
    fi
}

# Function to generate Elasticsearch API key for environment variables (not file)
generate_elasticsearch_api_key_for_env() {
    echo "🔑 Generating ELASTICSEARCH_API_KEY for environment..."

    # Generate API key
    API_KEY_JSON=$(docker-compose -p nexent-commercial -f "docker-compose${COMPOSE_FILE_SUFFIX}" exec -T nexent-elasticsearch curl -s -u "elastic:$ELASTIC_PASSWORD" "http://localhost:9200/_security/api_key" -H "Content-Type: application/json" -d '{"name":"nexent_deploy_key","role_descriptors":{"nexent_role":{"cluster":["all"],"index":[{"names":["*"],"privileges":["all"]}]}}}')

    # Extract API key
    ELASTICSEARCH_API_KEY=$(echo "$API_KEY_JSON" | grep -o '"encoded":"[^"]*"' | awk -F'"' '{print $4}')

    if [ -n "$ELASTICSEARCH_API_KEY" ]; then
        # Export to environment for docker-compose
        export ELASTICSEARCH_API_KEY
        echo "✅ ELASTICSEARCH_API_KEY generated and exported to environment"
        return 0
    else
        echo "❌ ERROR Failed to generate ELASTICSEARCH_API_KEY"
        echo "   Response: $API_KEY_JSON"
        return 1
    fi
}

# Function to generate complete environment file for infrastructure mode using generate_env.sh
generate_env_for_infrastructure() {
    # Wait for Elasticsearch to be healthy first
    wait_for_elasticsearch_healthy || {
        echo "⚠️  Elasticsearch is not healthy, but continuing with environment generation..."
    }
    echo ""
    echo "--------------------------------"
    echo ""
    echo "🚀 Running generate_env.sh to create complete environment..."

    # Check if generate_env.sh exists
    if [ ! -f "generate_env.sh" ]; then
        echo "❌ ERROR generate_env.sh not found in docker directory"
        return 1
    fi

    # Make sure the script is executable and run it
    chmod +x generate_env.sh
    if ./generate_env.sh; then
        echo "--------------------------------"
        echo ""
        echo "✅ Environment file generated successfully for infrastructure mode!"

        # Source the generated .env file to make variables available
        if [ -f "../.env" ]; then
            echo "📁 Sourcing generated .env file..."
            set -a
            source ../.env
            set +a
            echo "✅ Environment variables loaded from ../.env"
        else
            echo "⚠️  Warning: ../.env file not found after generation"
            return 1
        fi
    else
        echo "❌ ERROR Failed to generate environment file"
        return 1
    fi

    echo ""
    echo "--------------------------------"
    echo ""
}

# Function to ask if user wants to enable Terminal tool
select_terminal_tool() {
    echo "🔧 Terminal Tool Configuration:"
    echo "Terminal tool allows AI agents to execute shell commands via SSH."
    echo "This creates an openssh-server container for secure command execution."
    if [ -n "$ENABLE_TERMINAL" ]; then
        enable_terminal="$ENABLE_TERMINAL"
    else
        read -p "👉 Do you want to enable Terminal tool? [Y/N] (default: N): " enable_terminal
    fi

    if [[ "$enable_terminal" =~ ^[Yy]$ ]]; then
        export ENABLE_TERMINAL_TOOL="true"
        export COMPOSE_PROFILES="${COMPOSE_PROFILES:+$COMPOSE_PROFILES,}terminal"
        echo "✅ Terminal tool enabled 🔧"
        echo "📝 An openssh-server container will be deployed for secure command execution."
    else
        export ENABLE_TERMINAL_TOOL="false"
        echo "❌ Terminal tool disabled"
    fi
    echo ""
    echo "--------------------------------"
    echo ""
}

# Function to generate SSH key pair for Terminal tool
generate_ssh_keys() {
    if [ "$ENABLE_TERMINAL_TOOL" = "true" ]; then
        # Create ssh-keys directory
        create_dir_with_permission "openssh-server/ssh-keys" 700
        create_dir_with_permission "openssh-server/config" 755

        # Check if SSH keys already exist
        if [ -f "openssh-server/ssh-keys/openssh_server_key" ] && [ -f "openssh-server/ssh-keys/openssh_server_key.pub" ]; then
            echo "🔑 SSH key pair already exists, skipping generation..."
            echo "🔑 Private key: openssh-server/ssh-keys/openssh_server_key"
            echo "🗝️  Public key: openssh-server/ssh-keys/openssh_server_key.pub"

            # Ensure authorized_keys is set up correctly with ONLY our public key
            cp "openssh-server/ssh-keys/openssh_server_key.pub" "openssh-server/config/authorized_keys"
            chmod 644 "openssh-server/config/authorized_keys"
            
            # Setup package installation script
            setup_package_install_script
            
            # Set SSH key path in environment
            SSH_PRIVATE_KEY_PATH="$(pwd)/openssh-server/ssh-keys/openssh_server_key"
            export SSH_PRIVATE_KEY_PATH

            # Add to .env file
            if grep -q "^SSH_PRIVATE_KEY_PATH=" .env; then
                sed -i.bak "s~^SSH_PRIVATE_KEY_PATH=.*~SSH_PRIVATE_KEY_PATH=$SSH_PRIVATE_KEY_PATH~" .env
                rm .env.bak
            else
                echo "SSH_PRIVATE_KEY_PATH=$SSH_PRIVATE_KEY_PATH" >> .env
            fi
            
            echo ""
            echo "--------------------------------"
            echo ""
            return 0
        fi

        echo "🔑 Generating SSH key pair for Terminal tool..."

        # Generate SSH key pair using Docker (cross-platform compatible)
        echo "🔐 Using Docker to generate SSH key pair..."

        # Create temporary file to capture output
        TEMP_OUTPUT="/tmp/ssh_keygen_output_$$.txt"

        # Generate ed25519 key pair using the openssh-server container
        if docker run --rm -i --entrypoint //keygen.sh "$OPENSSH_SERVER_IMAGE" <<< "1" > "$TEMP_OUTPUT" 2>&1; then
            echo "🔍 SSH key generation completed, extracting keys..."

            # Extract private key (everything between -----BEGIN and -----END)
            PRIVATE_KEY=$(sed -n '/-----BEGIN OPENSSH PRIVATE KEY-----/,/-----END OPENSSH PRIVATE KEY-----/p' "$TEMP_OUTPUT")

            # Extract public key (line that starts with ssh-)
            PUBLIC_KEY=$(grep "^ssh-" "$TEMP_OUTPUT" | head -1)

            # Remove leading/trailing whitespace
            PRIVATE_KEY=$(echo "$PRIVATE_KEY" | sed 's/^[[:space:]]*//;s/[[:space:]]*$//')
            PUBLIC_KEY=$(echo "$PUBLIC_KEY" | sed 's/^[[:space:]]*//;s/[[:space:]]*$//')

            # Validate extracted keys
            if [ -z "$PRIVATE_KEY" ]; then
                echo "❌ Failed to extract private key"
                ERROR_OCCURRED=1
                return 1
            fi

            if [ -z "$PUBLIC_KEY" ]; then
                echo "❌ Failed to extract public key"
                ERROR_OCCURRED=1
                return 1
            fi

            echo "✅ SSH keys extracted successfully"

            if [ -n "$PRIVATE_KEY" ] && [ -n "$PUBLIC_KEY" ]; then
                # Save private key
                echo "$PRIVATE_KEY" > "openssh-server/ssh-keys/openssh_server_key"
                chmod 600 "openssh-server/ssh-keys/openssh_server_key"

                # Save public key
                echo "$PUBLIC_KEY" > "openssh-server/ssh-keys/openssh_server_key.pub"
                chmod 644 "openssh-server/ssh-keys/openssh_server_key.pub"

                # Copy public key to authorized_keys with correct permissions (ensure ONLY our key)
                cp "openssh-server/ssh-keys/openssh_server_key.pub" "openssh-server/config/authorized_keys"
                chmod 644 "openssh-server/config/authorized_keys"
                
                # Setup package installation script
                setup_package_install_script
                
                # Set SSH key path in environment
                SSH_PRIVATE_KEY_PATH="$(pwd)/openssh-server/ssh-keys/openssh_server_key"
                export SSH_PRIVATE_KEY_PATH

                # Add to .env file
                if grep -q "^SSH_PRIVATE_KEY_PATH=" .env; then
                    sed -i.bak "s~^SSH_PRIVATE_KEY_PATH=.*~SSH_PRIVATE_KEY_PATH=$SSH_PRIVATE_KEY_PATH~" .env
                    rm .env.bak
                else
                    echo "SSH_PRIVATE_KEY_PATH=$SSH_PRIVATE_KEY_PATH" >> .env
                fi

                # Fix SSH host key permissions (must be 600)
                find "openssh-server/config" -name "*_key" -type f -exec chmod 600 {} \; 2>/dev/null || true

                echo "✅ SSH key pair generated successfully!"
                echo "🔑 Private key: openssh-server/ssh-keys/openssh_server_key"
                echo "🗝️  Public key: openssh-server/ssh-keys/openssh_server_key.pub"
                echo "⚙️  SSH config: openssh-server/config/sshd_config (60min session timeout)"
            else
                echo "❌ ERROR Failed to extract SSH keys from Docker output"
                echo "📋 Full output saved to: $TEMP_OUTPUT for debugging"
                ERROR_OCCURRED=1
                return 1
            fi
        else
            echo "❌ ERROR Docker key generation command failed"
            if [ -f "$TEMP_OUTPUT" ]; then
                echo "📋 Error output:"
                cat "$TEMP_OUTPUT"
            fi
            ERROR_OCCURRED=1
            return 1
        fi

        # Clean up temp file (only if successful)
        if [ "$ERROR_OCCURRED" -eq 0 ]; then
            rm -f "$TEMP_OUTPUT"
        fi
        
        echo ""
        echo "--------------------------------"
        echo ""
    fi
}

add_jwt_to_env() {
  echo "Generating and updating Supabase secrets..."
  # Generate fresh keys on every run for security
  export JWT_SECRET=$(openssl rand -base64 32 | tr -d '[:space:]')
  export SECRET_KEY_BASE=$(openssl rand -base64 64 | tr -d '[:space:]')
  export VAULT_ENC_KEY=$(openssl rand -base64 32 | tr -d '[:space:]')

  # Generate JWT-dependent keys using the new JWT_SECRET
  local anon_key=$(generate_jwt "anon")
  local service_role_key=$(generate_jwt "service_role")

  # Update or add all keys to the .env file
  update_env_var "JWT_SECRET" "$JWT_SECRET"
  update_env_var "SECRET_KEY_BASE" "$SECRET_KEY_BASE"
  update_env_var "VAULT_ENC_KEY" "$VAULT_ENC_KEY"
  update_env_var "ANON_KEY" "$anon_key"
  update_env_var "SUPABASE_KEY" "$anon_key"
  update_env_var "SERVICE_ROLE_KEY" "$service_role_key"

  # Reload the environment variables from the updated .env file
  source .env
}


# Main execution flow
echo  "🚀  Nexent Deployment Script"
echo ""
echo "--------------------------------"
echo ""

# Main deployment function
main_deploy() {
  # Start deployment

  # Select deployment mode and checks
  select_deployment_mode || { echo "❌ Deployment mode selection failed"; exit 1; }
  select_terminal_tool || { echo "❌ Terminal tool configuration failed"; exit 1; }

  # Choose image environment before generating keys that need Docker images
  if [ "$DEPLOYMENT_MODE" = "beta" ]; then
    choose_beta_env || { echo "❌ Beta environment setup failed"; exit 1; }
  else
    choose_image_env || { echo "❌ Image environment setup failed"; exit 1; }
  fi

  # Add permission
  add_permission || { echo "❌ Permission setup failed"; exit 1; }

  # Generate MinIO keys first to avoid docker-compose warnings
  echo "🔑 Pre-generating MinIO keys to avoid docker-compose warnings..."
  generate_minio_ak_sk || { echo "❌ MinIO key generation failed"; exit 1; }

  if [ "$ENABLE_TERMINAL_TOOL" = "true" ]; then
    # Pull required images before using them
    pull_required_images || { echo "❌ Required image pull failed"; exit 1; }

    # Generate SSH keys for terminal tool (only needed if terminal tool is enabled)
    generate_ssh_keys || { echo "❌ SSH key generation failed"; exit 1; }
  fi

  # Special handling for infrastructure mode
  if [ "$DEPLOYMENT_MODE" = "infrastructure" ]; then
    echo "🏗️  Infrastructure mode detected - preparing infrastructure services..."

    # Start infrastructure services (basic services only)
    echo "🔧 Starting infrastructure services..."
    INFRA_SERVICES="nexent-elasticsearch nexent-postgresql nexent-minio redis"
<<<<<<< HEAD
    if ! docker-compose -p nexent-commercial -f "docker-compose${COMPOSE_FILE_SUFFIX}" up -d $INFRA_SERVICES; then
=======

    if [ "$ENABLE_TERMINAL_TOOL" = "true" ]; then
      INFRA_SERVICES="$INFRA_SERVICES nexent-openssh-server"
      echo "🔧 Terminal tool enabled - openssh-server will be included"
    fi

    if ! docker-compose -p nexent -f "${COMPOSE_FILE}" up -d $INFRA_SERVICES; then
>>>>>>> 52f21791
      echo "❌ ERROR Failed to start infrastructure services"
      exit 1
    fi

    # Wait for services to be healthy, then generate complete environment
    echo "🔑 Generating complete environment file with all keys..."
    generate_env_for_infrastructure || { echo "❌ Environment generation failed"; exit 1; }

    echo "🎉  Infrastructure deployment completed successfully!"
    echo "📦  You can now start the core services manually using dev containers"
    echo "📁  Environment file available at: $(cd .. && pwd)/.env"
    echo "💡  Use 'source .env' to load environment variables in your development shell"
    return 0
  fi

<<<<<<< HEAD
  # Normal deployment flow for other modes
  select_terminal_tool || { echo "❌ Terminal tool configuration failed"; exit 1; }
  add_permission || { echo "❌ Permission setup failed"; exit 1; }
  add_jwt_to_env

  # Choose image environment before generating keys that need Docker images
  if [ "$DEPLOYMENT_MODE" = "beta" ]; then
    choose_beta_env || { echo "❌ Beta environment setup failed"; exit 1; }
  else
    choose_image_env || { echo "❌ Image environment setup failed"; exit 1; }
  fi

  # Pull required images before using them
  pull_required_images || { echo "❌ Required image pull failed"; exit 1; }

  # Generate SSH keys for terminal tool (only needed if terminal tool is enabled)
  generate_ssh_keys || { echo "❌ SSH key generation failed"; exit 1; }

=======
>>>>>>> 52f21791
  # Install services and generate environment
  install || { echo "❌ Service installation failed"; exit 1; }
  clean
  # echo "Creating admin user..."
  # docker exec -d nexent bash -c "curl -X POST http://kong:8000/auth/v1/signup -H \"apikey: ${SUPABASE_KEY}\" -H \"Authorization: Bearer ${SUPABASE_KEY}\" -H \"Content-Type: application/json\" -d '{\"email\":\"admin@example.com\",\"password\":\"123123\",\"email_confirm\":true,\"data\":{\"role\":\"admin\"}}'"

  echo "🎉  Deployment completed successfully!"
  echo "🌐  You can now access the application at http://localhost:3000"
}

# Execute main deployment with error handling
if ! main_deploy; then
  echo "❌ Deployment failed. Please check the error messages above and try again."
  exit 1
fi<|MERGE_RESOLUTION|>--- conflicted
+++ resolved
@@ -290,18 +290,6 @@
   echo "--------------------------------"
   echo ""
   
-  # Generate environment variables for deployment
-  echo "🔑 Generating environment variables..."
-
-  # Generate MinIO keys if not already set
-  if [ -z "$MINIO_ACCESS_KEY" ] || [ -z "$MINIO_SECRET_KEY" ]; then
-    generate_minio_ak_sk || {
-      echo "❌ ERROR Failed to generate MinIO keys"
-      ERROR_OCCURRED=1
-      return 1
-    }
-    export MINIO_ACCESS_KEY
-    export MINIO_SECRET_KEY
   # Always generate a new ELASTICSEARCH_API_KEY for each deployment.
   echo "🔑 Generating ELASTICSEARCH_API_KEY..."
   # Wait for elasticsearch health check
@@ -444,26 +432,9 @@
 
 # Function to setup package installation script
 setup_package_install_script() {
-<<<<<<< HEAD
-    if [ "$ENABLE_TERMINAL_TOOL" = "true" ]; then
-        echo "📝 Setting up package installation script..."
-        mkdir -p "openssh-server/config/custom-cont-init.d"
-
-        # Copy the fixed installation script
-        if [ -f "openssh-install-script.sh" ]; then
-            cp "openssh-install-script.sh" "openssh-server/config/custom-cont-init.d/openssh-start-script"
-            chmod +x "openssh-server/config/custom-cont-init.d/openssh-start-script"
-            echo "✅ Package installation script created/updated"
-        else
-            echo "❌ ERROR openssh-install-script.sh not found"
-            ERROR_OCCURRED=1
-            return 1
-        fi
-    fi
-=======
   echo "📝 Setting up package installation script..."
   mkdir -p "openssh-server/config/custom-cont-init.d"
-  
+
   # Copy the fixed installation script
   if [ -f "openssh-install-script.sh" ]; then
       cp "openssh-install-script.sh" "openssh-server/config/custom-cont-init.d/openssh-start-script"
@@ -474,7 +445,6 @@
       ERROR_OCCURRED=1
       return 1
   fi
->>>>>>> 52f21791
 }
 
 # Function to wait for Elasticsearch to become healthy
@@ -793,17 +763,13 @@
     # Start infrastructure services (basic services only)
     echo "🔧 Starting infrastructure services..."
     INFRA_SERVICES="nexent-elasticsearch nexent-postgresql nexent-minio redis"
-<<<<<<< HEAD
-    if ! docker-compose -p nexent-commercial -f "docker-compose${COMPOSE_FILE_SUFFIX}" up -d $INFRA_SERVICES; then
-=======
 
     if [ "$ENABLE_TERMINAL_TOOL" = "true" ]; then
       INFRA_SERVICES="$INFRA_SERVICES nexent-openssh-server"
       echo "🔧 Terminal tool enabled - openssh-server will be included"
     fi
 
-    if ! docker-compose -p nexent -f "${COMPOSE_FILE}" up -d $INFRA_SERVICES; then
->>>>>>> 52f21791
+    if ! docker-compose -p nexent-commercial -f "docker-compose${COMPOSE_FILE_SUFFIX}" up -d $INFRA_SERVICES; then
       echo "❌ ERROR Failed to start infrastructure services"
       exit 1
     fi
@@ -819,7 +785,6 @@
     return 0
   fi
 
-<<<<<<< HEAD
   # Normal deployment flow for other modes
   select_terminal_tool || { echo "❌ Terminal tool configuration failed"; exit 1; }
   add_permission || { echo "❌ Permission setup failed"; exit 1; }
@@ -838,8 +803,6 @@
   # Generate SSH keys for terminal tool (only needed if terminal tool is enabled)
   generate_ssh_keys || { echo "❌ SSH key generation failed"; exit 1; }
 
-=======
->>>>>>> 52f21791
   # Install services and generate environment
   install || { echo "❌ Service installation failed"; exit 1; }
   clean
