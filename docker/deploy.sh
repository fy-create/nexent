--- conflicted
+++ resolved
@@ -48,21 +48,16 @@
             ;;
         3)
             export DEPLOYMENT_MODE="production"
-<<<<<<< HEAD
             export COMPOSE_FILE_SUFFIX=".prod.yml"
+            # Set environment variables to disable dashboards in production
+            export DISABLE_RAY_DASHBOARD="true"
+            export DISABLE_CELERY_FLOWER="true"
             echo "✅ Selected production mode deployment"
             if ! grep -q "$root_dir" .env; then
               sed -i -e '$a\' .env
               echo "# Root dir" >> .env
               echo "ROOT_DIR=\"$HOME/nexent-production-data\"" >> .env
             fi
-=======
-            export COMPOSE_FILE="docker-compose.prod.yml"
-            # Set environment variables to disable dashboards in production
-            export DISABLE_RAY_DASHBOARD="true"
-            export DISABLE_CELERY_FLOWER="true"
-            echo "✅ Selected production mode 🚀"
->>>>>>> 5c8f9faa
             ;;
         4)
             export DEPLOYMENT_MODE="beta"
