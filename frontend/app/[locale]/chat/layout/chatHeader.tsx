--- conflicted
+++ resolved
@@ -24,13 +24,10 @@
 
 import { DropdownMenu, DropdownMenuContent, DropdownMenuItem, DropdownMenuTrigger } from "@/components/ui/dropdownMenu"
 import { useTranslation } from "react-i18next"
-<<<<<<< HEAD
-import MemoryManageModal from "../internal/memory/memoryManageModal"
-=======
 import { Select } from "antd"
 import { languageOptions } from '@/lib/constants'
 import { useLanguageSwitch } from '@/lib/languageUtils'
->>>>>>> 80c807c2
+import MemoryManageModal from "../internal/memory/memoryManageModal"
 
 interface ChatHeaderProps {
   title: string
@@ -113,7 +110,7 @@
                     autoFocus
                   />
                 ) : (
-                  <h1 
+                  <h1
                     className="text-xl font-bold cursor-pointer px-2 py-1 rounded border border-transparent hover:border-slate-200"
                     onDoubleClick={handleDoubleClick}
                     title={t("chatHeader.doubleClickToEdit")}
@@ -123,11 +120,22 @@
                 )}
               </div>
             </div>
-            
+
             <div className="absolute right-0 top-1/2 transform -translate-y-1/2 flex items-center space-x-1 gap-1">
+              {/* Language Switch */}
+              <Select
+                value={currentLanguage}
+                onChange={handleLanguageChange}
+                options={languageOptions}
+                style={{ width: 110, border: 'none' }}
+                variant="borderless"
+                size="small"
+              />
+              {/* Memory Setting */}
               <Button variant="ghost" className="h-8 w-12 rounded-full" onClick={() => setMemoryModalVisible(true)}>
                 <BrainCircuit className="size-5" stroke="url(#brainCogGradient)" />
               </Button>
+              {/* Dropdown Menu */}
               <DropdownMenu>
                 <DropdownMenuTrigger asChild>
                   <Button variant="ghost" className="h-8 w-12 rounded-full">
@@ -146,39 +154,6 @@
                 </DropdownMenuContent>
               </DropdownMenu>
             </div>
-<<<<<<< HEAD
-=======
-          </div>
-          
-          <div className="absolute right-0 top-1/2 transform -translate-y-1/2 flex items-center gap-2">
-            {/* 语言切换 */}
-            <Select
-              value={currentLanguage}
-              onChange={handleLanguageChange}
-              options={languageOptions}
-              style={{ width: 110, border: 'none' }}
-              variant="borderless"
-              size="small"
-            />
-            
-            <DropdownMenu>
-              <DropdownMenuTrigger asChild>
-                <Button variant="ghost" size="icon" className="h-6 w-6 rounded">
-                  <MoreHorizontal className="h-3.5 w-3.5" />
-                </Button>
-              </DropdownMenuTrigger>
-              <DropdownMenuContent align="end">
-                <DropdownMenuItem className="cursor-pointer">
-                  <Bookmark className="mr-2 h-4 w-4" />
-                  <span>{t("chatHeader.bookmark")}</span>
-                </DropdownMenuItem>
-                <DropdownMenuItem className="cursor-pointer" onClick={onShare}>
-                  <Share className="mr-2 h-4 w-4" />
-                  <span>{t("chatHeader.share")}</span>
-                </DropdownMenuItem>
-              </DropdownMenuContent>
-            </DropdownMenu>
->>>>>>> 80c807c2
           </div>
         </div>
       </header>
