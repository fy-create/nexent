import { useState, useRef, useEffect } from "react"
import { Avatar, AvatarFallback, AvatarImage } from "@/components/ui/avatar"
import { Button } from "@/components/ui/button"
import { DropdownMenu, DropdownMenuContent, DropdownMenuItem, DropdownMenuTrigger } from "@/components/ui/dropdownMenu"
import {
  Clock,
  Settings,
  Plus,
  Pencil,
  Trash2,
  MoreHorizontal,
  ChevronLeft,
  ChevronRight,
  User,
} from "lucide-react"
import { ConversationListItem } from "@/types/chat"
import { Input } from "@/components/ui/input"
import { Dialog, DialogContent, DialogDescription, DialogFooter, DialogHeader, DialogTitle } from "@/components/ui/dialog"
import { Tooltip, TooltipContent, TooltipProvider, TooltipTrigger } from "@/components/ui/tooltip"
import { StaticScrollArea } from "@/components/ui/scrollArea"
import { useConfig } from "@/hooks/useConfig"
import { useResponsiveTextSize } from "@/hooks/useResponsiveTextSize"
import { Spin, Tag, ConfigProvider } from "antd"
import { getRoleColor } from "@/lib/auth"
import { useAuth } from "@/hooks/useAuth"
import { extractColorsFromUri } from "@/lib/avatar"
import { useTranslation } from "react-i18next"
import { useUrlParams, urlParamTransforms } from "@/hooks/useUrlParams"

// conversation status indicator component
const ConversationStatusIndicator = ({ 
  conversationId, 
  isStreaming, 
  isCompleted 
}: { 
  conversationId: number
  isStreaming: boolean
  isCompleted: boolean 
}) => {
  const { t } = useTranslation();
  
  if (isStreaming) {
    return (
      <div className="flex-shrink-0 w-2 h-2 bg-green-500 rounded-full mr-2 animate-pulse" 
           title={t('chatLeftSidebar.running')} />
    );
  }
  
  if (isCompleted) {
    return (
      <div className="flex-shrink-0 w-2 h-2 bg-blue-500 rounded-full mr-2" 
           title={t('chatLeftSidebar.completed')} />
    );
  }
  
  return null;
};

interface ChatSidebarProps {
  conversationList: ConversationListItem[]
  selectedConversationId: number | null
  openDropdownId: string | null
  streamingConversations: Set<number> // 正在运行的对话ID集合
  completedConversations: Set<number> // 已完成但未查看的对话ID集合
  onNewConversation: () => void
  onDialogClick: (dialog: ConversationListItem) => void
  onRename: (dialogId: number, title: string) => void
  onDelete: (dialogId: number) => void
  onSettingsClick: () => void
  onDropdownOpenChange: (open: boolean, id: string | null) => void
  onToggleSidebar: () => void
  expanded: boolean
<<<<<<< HEAD
  userEmail: string;
  userAvatarUrl: string;
  userRole: string;
=======
  hideSettings?: boolean
>>>>>>> 8a7d1051
}

// Helper function - dialog classification
const categorizeDialogs = (dialogs: ConversationListItem[]) => {
  const now = new Date()
  const today = new Date(now.getFullYear(), now.getMonth(), now.getDate()).getTime()
  const weekAgo = today - 7 * 24 * 60 * 60 * 1000
  
  const todayDialogs: ConversationListItem[] = []
  const weekDialogs: ConversationListItem[] = []
  const olderDialogs: ConversationListItem[] = []
  
  dialogs.forEach(dialog => {
    const dialogTime = dialog.update_time || dialog.create_time
    
    if (dialogTime >= today) {
      todayDialogs.push(dialog)
    } else if (dialogTime >= weekAgo) {
      weekDialogs.push(dialog)
    } else {
      olderDialogs.push(dialog)
    }
  })
  
  return {
    today: todayDialogs,
    week: weekDialogs,
    older: olderDialogs
  }
}

export function ChatSidebar({
  conversationList,
  selectedConversationId,
  openDropdownId,
  streamingConversations,
  completedConversations,
  onNewConversation,
  onDialogClick,
  onRename,
  onDelete,
  onSettingsClick,
  onDropdownOpenChange,
  onToggleSidebar,
  expanded,
<<<<<<< HEAD
  userEmail,
  userAvatarUrl,
  userRole = "user",
=======
  hideSettings,
>>>>>>> 8a7d1051
}: ChatSidebarProps) {
  const { t } = useTranslation();
  const { today, week, older } = categorizeDialogs(conversationList)
  const [editingId, setEditingId] = useState<number | null>(null);
  const [editingTitle, setEditingTitle] = useState("");
  const inputRef = useRef<HTMLInputElement>(null);

   // 获取用户认证状态
  const { isLoading: userAuthLoading } = useAuth();

  // Add delete dialog status
  const [isDeleteDialogOpen, setIsDeleteDialogOpen] = useState(false);
  const [dialogToDelete, setDialogToDelete] = useState<number | null>(null);
  
  // Use the configuration system to get the avatar content
  const { appConfig, getAppAvatarUrl } = useConfig();

  const sidebarAvatarUrl = getAppAvatarUrl(16); // The avatar size of the sidebar is 16
  const collapsedAvatarUrl = getAppAvatarUrl(16); // The avatar size of the collapsed state is 16

  // Calculate the container width (300px - icon width - button width - padding)
  const containerWidth = 300 - 40 - 40 - 40; // Approximately 180px available space

  // Use the responsive text size hook
  const { textRef, fontSize } = useResponsiveTextSize(appConfig.appName, containerWidth);

  const [animationComplete, setAnimationComplete] = useState(false);

  useEffect(() => {
    // Reset animation state when expanded changes
    setAnimationComplete(false);

    // Set animation complete after the transition duration (200ms)
    const timer = setTimeout(() => {
      setAnimationComplete(true);
    }, 200);

    return () => clearTimeout(timer);
  }, [expanded]);

  // Handle edit start
  const handleStartEdit = (dialogId: number, title: string) => {
    setEditingId(dialogId);
    setEditingTitle(title);
    // Close any open dropdown menus
    onDropdownOpenChange(false, null);
    
    // Use setTimeout to ensure that the input box is focused after the DOM is updated
    setTimeout(() => {
      if (inputRef.current) {
        inputRef.current.focus();
        inputRef.current.select();
      }
    }, 10);
  };
  
  // Handle edit submission
  const handleSubmitEdit = () => {
    if (editingId !== null && editingTitle.trim()) {
      onRename(editingId, editingTitle.trim());
      setEditingId(null);
    }
  };
  
  // Handle edit cancellation
  const handleCancelEdit = () => {
    setEditingId(null);
  };
  
  // Handle key events
  const handleKeyDown = (e: React.KeyboardEvent) => {
    if (e.key === "Enter") {
      handleSubmitEdit();
    } else if (e.key === "Escape") {
      handleCancelEdit();
    }
  };

  // Handle delete click
  const handleDeleteClick = (dialogId: number) => {
    setDialogToDelete(dialogId);
    setIsDeleteDialogOpen(true);
    // Close dropdown menus
    onDropdownOpenChange(false, null);
  };

  // Confirm delete
  const confirmDelete = () => {
    if (dialogToDelete !== null) {
      onDelete(dialogToDelete);
      setIsDeleteDialogOpen(false);
      setDialogToDelete(null);
    }
  };

  // Render application icon
  const renderAppIcon = () => {
    return (
      <div className="h-8 w-8 rounded-full overflow-hidden mr-2">
        <img src={sidebarAvatarUrl} alt={appConfig.appName} className="h-full w-full object-cover" />
      </div>
    );
  };

  // Render dialog list items
  const renderDialogList = (dialogs: ConversationListItem[], title: string) => {
    if (dialogs.length === 0) return null;

    return (
      <div className="space-y-1">
        <p className="px-2 pr-3 text-sm font-medium text-gray-500 tracking-wide font-sans py-1" style={{ fontWeight:'bold',color:'#4d4d4d',backgroundColor: 'rgb(242 248 255)',fontSize:'16px', whiteSpace: 'nowrap' }}>{title}</p>
        {dialogs.map((dialog) => (
          <div 
            key={dialog.conversation_id} 
            className={`flex items-center group rounded-md ${
              selectedConversationId === dialog.conversation_id ? "bg-blue-100" : "hover:bg-slate-100"
            }`}
          >
            {editingId === dialog.conversation_id ? (
              // Edit mode
              <div className="flex-1 px-3 py-2">
                <Input
                  ref={inputRef}
                  value={editingTitle}
                  onChange={(e) => setEditingTitle(e.target.value)}
                  onKeyDown={handleKeyDown}
                  onBlur={handleSubmitEdit}
                  className="h-8 text-base"
                  autoFocus
                />
              </div>
            ) : (
              // Display mode
              <>
                <TooltipProvider>
                  <Tooltip>
                    <TooltipTrigger asChild>
                      <Button
                        variant="ghost"
                        className="flex-1 justify-start text-left hover:bg-transparent min-w-0 max-w-[250px]"
                        onClick={() => onDialogClick(dialog)}
                      >
                        <ConversationStatusIndicator
                          conversationId={dialog.conversation_id}
                          isStreaming={streamingConversations.has(dialog.conversation_id)}
                          isCompleted={completedConversations.has(dialog.conversation_id)}
                        />
                        <span className="truncate block text-base font-normal text-gray-800 tracking-wide font-sans">{dialog.conversation_title}</span>
                      </Button>
                    </TooltipTrigger>
                    <TooltipContent side="right" className="max-w-xs">
                      <p className="break-words">{dialog.conversation_title}</p>
                    </TooltipContent>
                  </Tooltip>
                </TooltipProvider>
                
                <DropdownMenu 
                  open={openDropdownId === dialog.conversation_id.toString()} 
                  onOpenChange={(open) => onDropdownOpenChange(open, dialog.conversation_id.toString())}
                >
                  <DropdownMenuTrigger asChild>
                    <Button 
                      variant="ghost" 
                      size="icon" 
                      className="h-6 w-6 flex-shrink-0 opacity-0 group-hover:opacity-100 hover:bg-slate-100 hover:border hover:border-slate-200 mr-1 focus:outline-none focus:ring-0"
                    >
                      <MoreHorizontal className="h-4 w-4" />
                    </Button>
                  </DropdownMenuTrigger>
                  <DropdownMenuContent align="end" side="bottom">
                    <DropdownMenuItem onClick={() => handleStartEdit(dialog.conversation_id, dialog.conversation_title)}>
                      <Pencil className="mr-2 h-5 w-5" />
                      {t('chatLeftSidebar.rename')}
                    </DropdownMenuItem>
                    <DropdownMenuItem 
                      className="text-red-500 hover:text-red-600 hover:bg-red-50"
                      onClick={() => handleDeleteClick(dialog.conversation_id)}
                    >
                      <Trash2 className="mr-2 h-5 w-5" />
                      {t('chatLeftSidebar.delete')}
                    </DropdownMenuItem>
                  </DropdownMenuContent>
                </DropdownMenu>
              </>
            )}
          </div>
        ))}
      </div>
    );
  };

  // Render collapsed state sidebar
  const renderCollapsedSidebar = () => {
    return (
      <>
        {/* Application icon */}
        <TooltipProvider>
          <Tooltip>
            <TooltipTrigger asChild>
              <div className="flex justify-start p-4 cursor-pointer" onClick={onToggleSidebar}>
                <div className="h-8 w-8 rounded-full overflow-hidden">
                  <img src={collapsedAvatarUrl} alt={appConfig.appName} className="h-full w-full object-cover" />
                </div>
              </div>
            </TooltipTrigger>
            <TooltipContent side="right">
              {appConfig.appName}
            </TooltipContent>
          </Tooltip>
        </TooltipProvider>

        <div className="flex flex-col flex-1 items-center">
          <TooltipProvider>
            <Tooltip>
              <TooltipTrigger asChild>
                <Button 
                  variant="ghost" 
                  size="icon" 
                  className="h-14 w-14 rounded-full hover:bg-slate-100"
                  onClick={onToggleSidebar}
                >
                  <ChevronRight className="h-6 w-6" style={{height:'28px',width:'28px'}}/>
                </Button>
              </TooltipTrigger>
              <TooltipContent side="right">
                {t('chatLeftSidebar.expandSidebar')}
              </TooltipContent>
            </Tooltip>
          </TooltipProvider>
          
          <TooltipProvider>
            <Tooltip>
              <TooltipTrigger asChild>
                <Button 
                  variant="ghost" 
                  size="icon" 
                  className="h-14 w-14 rounded-full hover:bg-slate-100"
                  onClick={onNewConversation}
                >
                  <Plus className="h-6 w-6" style={{height:'20px',width:'20px'}}/>
                </Button>
              </TooltipTrigger>
              <TooltipContent side="right">
                {t('chatLeftSidebar.newConversation')}
              </TooltipContent>
            </Tooltip>
          </TooltipProvider>
        </div>

        {/* Bottom area */}
        {userAuthLoading ? (
          <div className="py-2 flex justify-center">
            <div className="h-8 w-8 flex items-center justify-center">
              <Spin size="default" />
            </div>
          </div>
        ) : (
          <TooltipProvider>
            <Tooltip>
              <TooltipTrigger asChild>
                <div className="py-2 flex justify-center cursor-pointer">
                  <div className="h-8 w-8 rounded-full overflow-hidden" style={{ backgroundColor: "#f0f2f5" }}>
                    {userAvatarUrl ? (
                      <img src={userAvatarUrl} alt={userEmail || t('chatLeftSidebar.user')} className="h-full w-full object-cover" />
                    ) : (
                      <div className="h-full w-full bg-gray-200 flex items-center justify-center">
                        <User className="h-5 w-5" />
                      </div>
                    )}
                  </div>
                </div>
              </TooltipTrigger>
              {userEmail && (
                <TooltipContent side="right">
                  {userEmail}
                </TooltipContent>
              )}
            </Tooltip>
          </TooltipProvider>
        )}

        {/* Settings button */}
        {!hideSettings && (
          <TooltipProvider>
            <Tooltip>
              <TooltipTrigger asChild>
                <div className="flex justify-center">
                  <Button
                    variant="ghost"
                    size="icon"
                    className="h-10 w-10 rounded-full hover:bg-slate-100"
                    onClick={onSettingsClick}
                  >
                    <Settings className="h-6 w-6" />
                  </Button>
                </div>
              </TooltipTrigger>
              <TooltipContent side="right">
                {t('chatLeftSidebar.settings')}
              </TooltipContent>
            </Tooltip>
          </TooltipProvider>
        )}
      </>
    );
  };

  const colors = extractColorsFromUri(appConfig.avatarUri || '');
  const mainColor = colors.mainColor || '273746';
  const secondaryColor = colors.secondaryColor || mainColor;

  return (
    <>
      <div className="hidden md:flex w-64 flex-col border-r border-transparent bg-primary/5 text-base transition-all duration-300 ease-in-out overflow-hidden" style={{width: expanded ? '300px' : '70px'}}>
        {(expanded || !animationComplete) ? (
          <div className="hidden md:flex flex-col h-full overflow-hidden">
            <div className="p-2 border-b border-transparent">
              <div className="flex items-center p-2">
                <div className="flex-1 min-w-0 flex items-center justify-start cursor-pointer" onClick={onToggleSidebar}>
                  <div>{renderAppIcon()}</div>
                  <h1
                    ref={textRef}
                    className="font-semibold truncate bg-clip-text text-transparent"
                    style={{ 
                      fontSize: `${fontSize}px`,
                      backgroundImage: `linear-gradient(180deg, #${mainColor} 0%, #${secondaryColor} 100%)`
                    }}
                  >
                    {appConfig.appName}
                  </h1>
                </div>
                <TooltipProvider>
                  <Tooltip>
                    <TooltipTrigger asChild>
                      <Button
                        variant="ghost"
                        size="icon"
                        className="h-8 w-8 flex-shrink-0 hover:bg-slate-100"
                        onClick={onToggleSidebar}
                      >
                        <ChevronLeft className="h-7 w-7" style={{height:'28px',width:'28px'}}/>
                      </Button>
                    </TooltipTrigger>
                    <TooltipContent>
                      <p>{t('chatLeftSidebar.collapseSidebar')}</p>
                    </TooltipContent>
                  </Tooltip>
                </TooltipProvider>
              </div>
            </div>

            <div className="m-4">
              <Button variant="outline" className="w-full justify-start text-base overflow-hidden" onClick={onNewConversation}>
                <Plus className="mr-2 flex-shrink-0" style={{height:'20px', width:'20px'}}/>
                <span className="truncate">{t('chatLeftSidebar.newConversation')}</span>
              </Button>
            </div>

            <StaticScrollArea className="flex-1 m-2">
              <div className="space-y-4 pr-2">
                {conversationList.length > 0 ? (
                  <>
                    {renderDialogList(today, t('chatLeftSidebar.today'))}
                    {renderDialogList(week, t('chatLeftSidebar.last7Days'))}
                    {renderDialogList(older, t('chatLeftSidebar.older'))}
                  </>
                ) : (
                  <div className="space-y-1">
                    <p className="px-2 text-sm font-medium text-muted-foreground">{t('chatLeftSidebar.recentConversations')}</p>
                    <Button variant="ghost" className="w-full justify-start">
                      <Clock className="mr-2 h-5 w-5" />
                      {t('chatLeftSidebar.noHistory')}
                    </Button>
                  </div>
                )}
              </div>
            </StaticScrollArea>

<<<<<<< HEAD
          <div className="mt-auto p-3 border-t border-transparent flex justify-between items-center">
            {userAuthLoading ? (
              <div className="flex items-center">
                <div className="h-8 w-8 mr-2 flex items-center justify-center">
                  <Spin size="default" />
                </div>
                <span className="text-sm font-medium text-slate-600 dark:text-slate-300">
                  {t('common.loading')}
                </span>
              </div>
            ) : (
              <ConfigProvider getPopupContainer={() => document.body}>
                <div className="flex items-center py-1 px-2">
                  <div className="h-8 w-8 rounded-full overflow-hidden mr-2">
                    {userAvatarUrl ? (
                      <img src={userAvatarUrl} alt={userEmail || t('chatLeftSidebar.user')} className="h-full w-full object-cover" />
                    ) : (
                      <div className="h-full w-full bg-gray-200 flex items-center justify-center">
                        <User className="h-5 w-5" />
                      </div>
                    )}
                  </div>
                  <div className="flex flex-col overflow-hidden">
                    <TooltipProvider>
                      <Tooltip>
                        <TooltipTrigger asChild>
                          <div className="text-xs font-medium text-slate-600 dark:text-slate-300 truncate">
                            {userEmail || ""}
                          </div>
                        </TooltipTrigger>
                        {userEmail && (
                          <TooltipContent side="top">
                            {userEmail}
                          </TooltipContent>
                        )}
                      </Tooltip>
                    </TooltipProvider>
                    {userRole && (
                      <Tag color={getRoleColor(userRole)} className="mt-1 cursor-auto w-fit">
                        {t(userRole === 'admin' ? 'role_admin' : 'role_user')}
                      </Tag>
                    )}
                  </div>
                </div>
              </ConfigProvider>
            )}
            <Button
              variant="ghost"
              size="icon"
              className="h-9 w-9 rounded-full hover:bg-slate-100"
              onClick={onSettingsClick}
            >
              <Settings className="h-8 w-8" />
            </Button>
          </div>
=======
            <div className="mt-auto p-3 border-t border-transparent flex justify-between items-center">
              {!hideSettings && (
                <Button
                  variant="ghost"
                  size="icon"
                  className="h-9 w-9 rounded-full hover:bg-slate-100"
                  onClick={onSettingsClick}
                >
                  <Settings className="h-8 w-8" />
                </Button>
              )}
            </div>
>>>>>>> 8a7d1051
          </div>
        ) : (
          renderCollapsedSidebar()
        )}
      </div>
      
      {/* Delete confirmation dialog */}
      <Dialog open={isDeleteDialogOpen} onOpenChange={setIsDeleteDialogOpen}>
        <DialogContent className="sm:max-w-[425px]">
          <DialogHeader>
            <DialogTitle>{t('chatLeftSidebar.confirmDeletionTitle')}</DialogTitle>
            <DialogDescription>
              {t('chatLeftSidebar.confirmDeletionDescription')}
            </DialogDescription>
          </DialogHeader>
          <DialogFooter>
            <Button variant="outline" onClick={() => setIsDeleteDialogOpen(false)}>{t('chatLeftSidebar.cancel')}</Button>
            <Button variant="destructive" onClick={confirmDelete}>{t('chatLeftSidebar.delete')}</Button>
          </DialogFooter>
        </DialogContent>
      </Dialog>
    </>
  )
}<|MERGE_RESOLUTION|>--- conflicted
+++ resolved
@@ -70,13 +70,9 @@
   onDropdownOpenChange: (open: boolean, id: string | null) => void
   onToggleSidebar: () => void
   expanded: boolean
-<<<<<<< HEAD
   userEmail: string;
   userAvatarUrl: string;
   userRole: string;
-=======
-  hideSettings?: boolean
->>>>>>> 8a7d1051
 }
 
 // Helper function - dialog classification
@@ -122,13 +118,9 @@
   onDropdownOpenChange,
   onToggleSidebar,
   expanded,
-<<<<<<< HEAD
   userEmail,
   userAvatarUrl,
   userRole = "user",
-=======
-  hideSettings,
->>>>>>> 8a7d1051
 }: ChatSidebarProps) {
   const { t } = useTranslation();
   const { today, week, older } = categorizeDialogs(conversationList)
@@ -507,7 +499,6 @@
               </div>
             </StaticScrollArea>
 
-<<<<<<< HEAD
           <div className="mt-auto p-3 border-t border-transparent flex justify-between items-center">
             {userAuthLoading ? (
               <div className="flex items-center">
@@ -563,20 +554,6 @@
               <Settings className="h-8 w-8" />
             </Button>
           </div>
-=======
-            <div className="mt-auto p-3 border-t border-transparent flex justify-between items-center">
-              {!hideSettings && (
-                <Button
-                  variant="ghost"
-                  size="icon"
-                  className="h-9 w-9 rounded-full hover:bg-slate-100"
-                  onClick={onSettingsClick}
-                >
-                  <Settings className="h-8 w-8" />
-                </Button>
-              )}
-            </div>
->>>>>>> 8a7d1051
           </div>
         ) : (
           renderCollapsedSidebar()
