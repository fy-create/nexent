--- conflicted
+++ resolved
@@ -65,7 +65,6 @@
   };
 
   let lastContentType:
-<<<<<<< HEAD
     | typeof chatConfig.contentTypes.MODEL_OUTPUT
     | typeof chatConfig.contentTypes.PARSING
     | typeof chatConfig.contentTypes.EXECUTION
@@ -74,17 +73,7 @@
     | typeof chatConfig.contentTypes.SEARCH_CONTENT
     | typeof chatConfig.contentTypes.CARD
     | typeof chatConfig.contentTypes.MEMORY_SEARCH
-=======
-    | "model_output"
-    | "parsing"
-    | "execution"
-    | "agent_new_run"
-    | "generating_code"
-    | "search_content"
-    | "card"
-    | "memory_search"
     | "preprocess"
->>>>>>> da73578d
     | null = null;
   let lastModelOutputIndex = -1; // Track the index of the last model output in currentStep.contents
   let searchResultsContent: any[] = [];
@@ -708,13 +697,9 @@
                   }
 
                   // Check if there's already a memory_search message to update
-<<<<<<< HEAD
-                  const existingMemoryIndex = currentStep.contents.findIndex(item => item.type === chatConfig.messageTypes.MEMORY_SEARCH);
-=======
                   const existingMemoryIndex = currentStep.contents.findIndex(
-                    (item) => item.type === "memory_search"
+                    (item) => item.type === chatConfig.messageTypes.MEMORY_SEARCH
                   );
->>>>>>> da73578d
 
                   if (existingMemoryIndex >= 0) {
                     // Update existing memory search message
@@ -750,15 +735,10 @@
                       memMsg = messageContent;
                     }
                     currentStep.contents.push({
-<<<<<<< HEAD
-                      id: `memory-search-${Date.now()}-${Math.random().toString(36).substring(2, 7)}`,
+                      id: `memory-search-${Date.now()}-${Math.random()
+                        .toString(36)
+                        .substring(2, 7)}`,
                       type: chatConfig.messageTypes.MEMORY_SEARCH,
-=======
-                      id: `memory-search-${Date.now()}-${Math.random()
-                        .toString(36)
-                        .substring(2, 7)}`,
-                      type: "memory_search",
->>>>>>> da73578d
                       content: memMsg, // translated JSON string
                       expanded: true,
                       timestamp: Date.now(),
@@ -766,7 +746,7 @@
                   }
 
                   // Update the last processed content type
-                  lastContentType = chatConfig.contentTypes.MEMORY_SEARCH;
+                  lastContentType = "memory_search";
                   break;
 
                 case "preprocess":
