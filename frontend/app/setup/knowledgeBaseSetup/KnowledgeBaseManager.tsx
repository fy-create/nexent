--- conflicted
+++ resolved
@@ -1,4 +1,3 @@
-<<<<<<< HEAD
 "use client"
 
 import type React from "react"
@@ -175,7 +174,7 @@
     try {
       // Set loading state before fetching documents
       docDispatch({ type: 'SET_LOADING_DOCUMENTS', payload: true });
-      
+
       // 获取最新文档数据
       const documents = await knowledgeBaseService.getAllFiles(kb.id);
 
@@ -608,608 +607,3 @@
     </>
   )
 }
-=======
-"use client"
-
-import type React from "react"
-import { useState, useEffect } from "react"
-
-import { message } from 'antd'
-import { InfoCircleFilled } from '@ant-design/icons'
-
-// Import AppProvider and hooks
-import AppProvider from './AppProvider'
-import { useKnowledgeBaseContext } from './knowledgeBase/KnowledgeBaseContext'
-import { KnowledgeBase } from '@/types/knowledgeBase'
-import { useDocumentContext } from './document/DocumentContext'
-import { useUIContext } from './UIStateManager'
-import knowledgeBaseService from '@/services/knowledgeBaseService'
-import knowledgeBasePollingService from '@/services/knowledgeBasePollingService'
-
-// Import new components
-import KnowledgeBaseList from './knowledgeBase/KnowledgeBaseList'
-import DocumentList from './document/DocumentListContainer'
-import ConfirmModal from './components/ConfirmModal'
-
-// Layout Height Constant Configuration (shared with AgentConfig)
-export const MAIN_CONTENT_HEIGHT = '72.5vh';
-
-// EmptyState component defined directly in this file
-interface EmptyStateProps {
-  icon?: React.ReactNode | string
-  title: string
-  description?: string
-  action?: React.ReactNode
-  containerHeight?: string
-}
-
-const EmptyState: React.FC<EmptyStateProps> = ({
-  icon = '📋',
-  title,
-  description,
-  action,
-  containerHeight = '100%'
-}) => {
-  return (
-    <div 
-      className="flex items-center justify-center p-4"
-      style={{ height: containerHeight }}
-    >
-      <div className="text-center">
-        {typeof icon === 'string' ? (
-          <div className="text-gray-400 text-3xl mb-2">{icon}</div>
-        ) : (
-          <div className="text-gray-400 mb-2">{icon}</div>
-        )}
-        <h3 className="text-base font-medium text-gray-700 mb-1">{title}</h3>
-        {description && (
-          <p className="text-gray-500 max-w-md text-xs mb-4">{description}</p>
-        )}
-        {action && (
-          <div className="mt-2">{action}</div>
-        )}
-      </div>
-    </div>
-  )
-}
-
-// Update the wrapper component
-export default function DataConfigWrapper() {
-  return (
-    <AppProvider>
-      <DataConfig />
-    </AppProvider>
-  )
-}
-
-function DataConfig() {
-  // Get context values
-  const { 
-    state: kbState, 
-    fetchKnowledgeBases,
-    createKnowledgeBase,
-    deleteKnowledgeBase,
-    selectKnowledgeBase,
-    setActiveKnowledgeBase,
-    isKnowledgeBaseSelectable,
-    refreshKnowledgeBaseData,
-    summaryIndex,
-  } = useKnowledgeBaseContext();
-
-  const {
-    state: docState,
-    fetchDocuments,
-    uploadDocuments,
-    deleteDocument
-  } = useDocumentContext();
-
-  const {
-    state: uiState,
-    setDragging,
-  } = useUIContext();
-
-  // Create mode state
-  const [isCreatingMode, setIsCreatingMode] = useState(false);
-  const [newKbName, setNewKbName] = useState("");
-  const [uploadFiles, setUploadFiles] = useState<File[]>([]);
-  const [hasClickedUpload, setHasClickedUpload] = useState(false);
-  const [nameExists, setNameExists] = useState(false);
-
-  // 添加监听选中新知识库的事件
-  useEffect(() => {
-    const handleSelectNewKnowledgeBase = (e: CustomEvent) => {
-      const { knowledgeBase } = e.detail;
-      if (knowledgeBase) {
-        setIsCreatingMode(false);
-        setHasClickedUpload(false);
-        setNameExists(false);
-        setActiveKnowledgeBase(knowledgeBase);
-        fetchDocuments(knowledgeBase.id);
-      }
-    };
-    
-    window.addEventListener('selectNewKnowledgeBase', handleSelectNewKnowledgeBase as EventListener);
-    
-    return () => {
-      window.removeEventListener('selectNewKnowledgeBase', handleSelectNewKnowledgeBase as EventListener);
-    };
-  }, [kbState.knowledgeBases, setActiveKnowledgeBase, fetchDocuments, setIsCreatingMode, setHasClickedUpload]);
-
-  // Generate unique knowledge base name
-  const generateUniqueKbName = (existingKbs: KnowledgeBase[]): string => {
-    const baseNamePrefix = "新知识库";
-    const existingNames = new Set(existingKbs.map(kb => kb.name));
-    
-    // 如果基础名称未被使用，直接返回
-    if (!existingNames.has(baseNamePrefix)) {
-      return baseNamePrefix;
-    }
-    
-    // 否则尝试添加数字后缀，直到找到未被使用的名称
-    let counter = 1;
-    while (existingNames.has(`${baseNamePrefix}${counter}`)) {
-      counter++;
-    }
-    
-    return `${baseNamePrefix}${counter}`;
-  };
-
-  // Handle knowledge base click logic, set current active knowledge base
-  const handleKnowledgeBaseClick = (kb: KnowledgeBase, fromUserClick: boolean = true) => {
-    // 只有当是用户点击时才重置创建模式
-    if (fromUserClick) {
-      setIsCreatingMode(false); // Reset creating mode
-      setHasClickedUpload(false); // 重置上传按钮点击状态
-      setNameExists(false); // 重置名称存在状态
-    }
-
-    // 无论是否切换知识库，都需要获取最新文档信息
-    const isChangingKB = !kbState.activeKnowledgeBase || kb.id !== kbState.activeKnowledgeBase.id;
-
-    // 如果是切换知识库，更新激活状态
-    if (isChangingKB) {
-      setActiveKnowledgeBase(kb);
-    }
-
-    // 设置活动知识库ID到轮询服务
-    knowledgeBasePollingService.setActiveKnowledgeBase(kb.id);
-    
-    // 调用知识库切换处理函数
-    handleKnowledgeBaseChange(kb);
-  }
-
-  // Handle knowledge base change event
-  const handleKnowledgeBaseChange = async (kb: KnowledgeBase) => {
-    try {
-      // 直接获取最新文档数据，强制从服务器获取最新数据
-      const documents = await knowledgeBaseService.getAllFiles(kb.id);
-
-      // 触发文档更新事件
-      knowledgeBasePollingService.triggerDocumentsUpdate(kb.id, documents);
-
-      // 后台更新知识库统计信息
-      setTimeout(async () => {
-        try {
-          await refreshKnowledgeBaseData(true);
-        } catch (error) {
-          console.error("获取知识库最新数据失败:", error);
-        }
-      }, 100);
-    } catch (error) {
-      console.error("获取文档列表失败:", error);
-      message.error("获取文档列表失败");
-    }
-  };
-
-  // Add a drag and drop upload related handler function
-  const handleDragOver = (e: React.DragEvent) => {
-    e.preventDefault();
-    setDragging(true);
-  }
-
-  const handleDragLeave = () => {
-    setDragging(false);
-  }
-
-  const handleDrop = (e: React.DragEvent) => {
-    e.preventDefault();
-    setDragging(false);
-
-    // 如果是创建模式或有活动知识库，则处理文件
-    if (isCreatingMode || kbState.activeKnowledgeBase) {
-      const files = Array.from(e.dataTransfer.files);
-      if (files.length > 0) {
-        setUploadFiles(files);
-        handleFileUpload();
-      }
-    } else {
-      message.warning("请先选择一个知识库或创建新知识库");
-    }
-  }
-
-  // Handle knowledge base deletion
-  const handleDelete = (id: string) => {
-    ConfirmModal.confirm({
-      title: '确定要删除这个知识库吗？',
-      content: '删除后无法恢复。',
-      okText: '确定',
-      cancelText: '取消',
-      danger: true,
-      onConfirm: async () => {
-        try {
-          await deleteKnowledgeBase(id);
-          
-          // Clear preloaded data, force fetch latest data from server
-          localStorage.removeItem('preloaded_kb_data');
-
-          // Delay 1 second before refreshing knowledge base list to ensure backend processing is complete
-          setTimeout(async () => {
-            await fetchKnowledgeBases(false, false);
-            message.success("删除知识库成功");
-          }, 1000);
-        } catch (error) {
-          message.error("删除知识库失败");
-        }
-      }
-    });
-  }
-
-  // Handle knowledge base sync
-  const handleSync = () => {
-    // When manually syncing, force fetch latest data from server
-    refreshKnowledgeBaseData(true)
-      .then(() => {
-        message.success("同步知识库成功");
-      })
-      .catch((error) => {
-        message.error("同步知识库失败: " + (error.message || '未知错误'));
-      });
-  }
-
-  // Handle new knowledge base creation
-  const handleCreateNew = () => {
-    // Generate default knowledge base name
-    const defaultName = generateUniqueKbName(kbState.knowledgeBases);
-    setNewKbName(defaultName);
-    setIsCreatingMode(true);
-    setHasClickedUpload(false); // 重置上传按钮点击状态
-    setNameExists(false); // 重置名称存在状态
-    setUploadFiles([]); // 重置上传文件数组，清空所有待上传文件
-  };
-
-  // Handle document deletion
-  const handleDeleteDocument = (docId: string) => {
-    const kbId = kbState.activeKnowledgeBase?.id;
-    if (!kbId) return;
-
-    ConfirmModal.confirm({
-      title: '确定要删除这个文档吗？',
-      content: '删除后无法恢复。',
-      okText: '确定',
-      cancelText: '取消',
-      danger: true,
-      onConfirm: async () => {
-        try {
-          await deleteDocument(kbId, docId);
-          message.success("删除文档成功");
-        } catch (error) {
-          message.error("删除文档失败");
-        }
-      }
-    });
-  }
-
-  // 处理文件上传 - 在创建模式下先创建知识库再上传，在普通模式下直接上传
-  const handleFileUpload = async () => {    
-    // 确保有文件要上传
-    if (!uploadFiles.length) {
-      message.warning("请先选择文件");
-      return;
-    }
-
-    const filesToUpload = uploadFiles;
-    console.log("Uploading files:", filesToUpload);
-    
-    // 创建模式逻辑 - 先创建知识库，再上传文件
-    if (isCreatingMode) {
-      console.log("Creating mode: create KB then upload files");
-      if (!newKbName || newKbName.trim() === "") {
-        message.warning("请输入知识库名称");
-        return;
-      }
-
-      setHasClickedUpload(true);
-      // 已点击上传按钮，则立即锁定知识库名称输入
-      
-      try {
-        // 1. 检查知识库名称是否已存在
-        const nameExistsResult = await knowledgeBaseService.checkKnowledgeBaseNameExists(newKbName.trim());
-        setNameExists(nameExistsResult);
-
-        if (nameExistsResult) {
-          message.error(`知识库名称"${newKbName.trim()}"已存在，请更换名称`);
-          setHasClickedUpload(false); // 重置上传按钮点击状态，允许用户修改名称
-          return; // 如果名称重复，直接返回，不继续执行后续逻辑
-        }
-
-        // 2. 创建知识库
-        const newKB = await createKnowledgeBase(
-          newKbName.trim(),
-          "通过文档上传创建的知识库",
-          "elasticsearch"
-        );
-        
-        if (!newKB) {
-          message.error("知识库创建失败");
-          setHasClickedUpload(false); // 重置上传按钮点击状态，允许重试
-          return;
-        }
-
-        // 设置为活动知识库
-        setIsCreatingMode(false);
-        setActiveKnowledgeBase(newKB);
-        knowledgeBasePollingService.setActiveKnowledgeBase(newKB.id);
-        setHasClickedUpload(false);
-        setNameExists(false);
-        
-        // 3. 上传文件到新知识库
-        await uploadDocuments(newKB.id, filesToUpload);
-        console.log("知识库创建成功，文件上传至服务器。下一步：准备触发Celery Task处理文档...");
-        setUploadFiles([]);
-        
-        // 4. 使用简化的轮询服务处理新知识库创建流程
-        knowledgeBasePollingService.handleNewKnowledgeBaseCreation(
-          newKB.name,
-          0,
-          filesToUpload.length,
-          (populatedKB) => {
-            setActiveKnowledgeBase(populatedKB);
-            fetchDocuments(populatedKB.id);
-            knowledgeBasePollingService.triggerKnowledgeBaseListUpdate(true);
-          }
-        ).catch((pollingError) => {
-          console.error("Knowledge base creation polling failed:", pollingError);
-          message.error(pollingError instanceof Error ? pollingError.message : "等待知识库就绪时发生未知错误");
-        });
-        
-      } catch (error) {
-        console.error("知识库创建或上传失败:", error);
-        message.error("知识库创建或上传失败");
-        setHasClickedUpload(false);
-      }
-      return;
-    }
-    
-    // 非创建模式 - 直接上传文件
-    const kbId = kbState.activeKnowledgeBase?.id;
-    if (!kbId) {
-      message.warning("请先选择一个知识库");
-      return;
-    }
-    
-    try {
-      console.log("Using Non Creation Mode")
-      // 1. 上传前获取当前知识库的 documentCount
-      // TODO: Maybe useful when handling 
-      // const kbInfoList = await knowledgeBaseService.getKnowledgeBasesInfo(true);
-      // const currentKbInfo = kbInfoList.find(kb => kb.id === kbId);
-      // const originalDocumentCount = currentKbInfo?.documentCount || 0;
-      // const expectedIncrement = filesToUpload.length;
-
-      // 2. 上传文件
-      await uploadDocuments(kbId, filesToUpload);
-      console.log("文件上传至服务器。下一步：准备触发Celery Task处理文档...");
-      setUploadFiles([]);
-      
-      // 3. 使用新的轮询服务
-      knowledgeBasePollingService.triggerKnowledgeBaseListUpdate(true);
-
-      // 4. 启动文档状态轮询（轮询会立即执行第一次获取，无需手动调用）
-      knowledgeBasePollingService.startDocumentStatusPolling(
-        kbId,
-        (documents) => {
-          console.log(`轮询服务获取到 ${documents.length} 个文档`);
-          knowledgeBasePollingService.triggerDocumentsUpdate(kbId, documents);
-          window.dispatchEvent(new CustomEvent('documentsUpdated', {
-            detail: { kbId, documents }
-          }));
-        }
-      );
-      
-    } catch (error) {
-      console.error('文件上传失败:', error);
-      message.error("文件上传失败");
-    }
-  }
-
-  // File selection handling
-  const handleFileSelect = (files: File[]) => {
-    if (files && files.length > 0) {
-      setUploadFiles(files);
-    }
-  }
-
-  // Get current viewing knowledge base documents
-  const viewingDocuments = (() => {
-    // 在创建模式下返回空数组，因为新知识库还没有文档
-    if (isCreatingMode) {
-      return [];
-    }
-    
-    // 正常模式下，使用activeKnowledgeBase
-    return kbState.activeKnowledgeBase 
-      ? docState.documentsMap[kbState.activeKnowledgeBase.id] || []
-      : [];
-  })();
-
-  // Get current knowledge base name
-  const viewingKbName = kbState.activeKnowledgeBase?.name || (isCreatingMode ? newKbName : "");
-
-  // 只要有文档上传成功，立即自动切换创建模式为 false
-  useEffect(() => {
-    if (isCreatingMode && viewingDocuments.length > 0) {
-      setIsCreatingMode(false);
-    }
-  }, [isCreatingMode, viewingDocuments.length]);
-
-  // Handle knowledge base selection
-  const handleSelectKnowledgeBase = (id: string) => {
-    selectKnowledgeBase(id);
-    
-    // When selecting knowledge base also get latest data (low priority background operation)
-    setTimeout(async () => {
-      try {
-        // 使用较低优先级刷新数据，因为这不是关键操作
-        await refreshKnowledgeBaseData(true);
-      } catch (error) {
-        console.error("刷新知识库数据失败:", error);
-        // Error doesn't affect user experience
-      }
-    }, 500); // Delay execution, lower priority
-  }
-
-  // Handle auto summary
-  const handleAutoSummary = async () => {
-    if (!kbState.activeKnowledgeBase) {
-      message.warning('请先选择一个知识库');
-      return;
-    }
-
-    try {
-      const summary = await summaryIndex(viewingKbName, 10);
-      // Here you can process the returned summary content based on actual needs
-      // For example display in dialog or update to some state
-      message.success('知识库总结完成');
-      // TODO: Handle summary content
-    } catch (error) {
-      message.error('获取知识库总结失败');
-      console.error('获取知识库总结失败:', error);
-    } finally {
-    }
-  };
-
-  // 在组件初始化或活动知识库变化时更新轮询服务中的活动知识库ID
-  useEffect(() => {
-    if (kbState.activeKnowledgeBase) {
-      knowledgeBasePollingService.setActiveKnowledgeBase(kbState.activeKnowledgeBase.id);
-    } else if (isCreatingMode && newKbName) {
-      knowledgeBasePollingService.setActiveKnowledgeBase(newKbName);
-    } else {
-      knowledgeBasePollingService.setActiveKnowledgeBase(null);
-    }
-  }, [kbState.activeKnowledgeBase, isCreatingMode, newKbName]);
-
-  // 在组件卸载时清理轮询
-  useEffect(() => {
-    return () => {
-      // 停止所有轮询
-      knowledgeBasePollingService.stopAllPolling();
-    };
-  }, []);
-
-  // 创建模式下，知识库名称变化时，重置"名称已存在"状态
-  const handleNameChange = (name: string) => {
-    setNewKbName(name);
-    setNameExists(false);
-  };
-
-  return (
-    <>
-      <div 
-        className="flex h-full pl-[16px] pr-[2px]"
-        onDragOver={handleDragOver}
-        onDragLeave={handleDragLeave}
-        onDrop={handleDrop}
-      >
-        {/* Left knowledge base list - occupies 1/3 space */}
-        <div className="w-1/3 pr-3">
-          <KnowledgeBaseList
-            knowledgeBases={kbState.knowledgeBases}
-            selectedIds={kbState.selectedIds}
-            activeKnowledgeBase={kbState.activeKnowledgeBase}
-            currentEmbeddingModel={kbState.currentEmbeddingModel}
-            isLoading={kbState.isLoading}
-            onSelect={handleSelectKnowledgeBase}
-            onClick={handleKnowledgeBaseClick}
-            onDelete={handleDelete}
-            onSync={handleSync}
-            onCreateNew={handleCreateNew}
-            isSelectable={isKnowledgeBaseSelectable}
-            getModelDisplayName={(modelId) => modelId}
-            containerHeight={MAIN_CONTENT_HEIGHT}
-            onKnowledgeBaseChange={() => {}} // No need to trigger repeatedly here as it's already handled in handleKnowledgeBaseClick
-          />
-        </div>
-        
-        {/* Right content area - occupies 2/3 space, now unified with config.tsx style */}
-        <div className="w-2/3 pr-3.5 flex flex-col h-full">
-          <div className="bg-white border border-gray-200 rounded-md flex flex-col overflow-hidden p-4">
-            <div style={{
-              background: "#fff",
-              overflowY: "auto",
-              overflowX: "hidden"
-            }}>
-              {isCreatingMode ? (
-                <DocumentList
-                  documents={[]}
-                  onDelete={() => {}}
-                  isCreatingMode={true}
-                  knowledgeBaseName={newKbName}
-                  onNameChange={handleNameChange}    
-                  containerHeight={MAIN_CONTENT_HEIGHT}
-                  hasDocuments={hasClickedUpload || docState.isUploading}
-                  // Upload related props
-                  isDragging={uiState.isDragging}
-                  onDragOver={handleDragOver}
-                  onDragLeave={handleDragLeave}
-                  onDrop={handleDrop}
-                  onFileSelect={handleFileSelect}
-                  selectedFiles={uploadFiles}
-                  onUpload={() => handleFileUpload()}
-                  isUploading={docState.isUploading}
-                />
-              ) : kbState.activeKnowledgeBase ? (
-                <DocumentList
-                  documents={viewingDocuments}
-                  onDelete={handleDeleteDocument}
-                  knowledgeBaseName={viewingKbName}
-                  loading={docState.loadingKbIds.has(kbState.activeKnowledgeBase.id)}
-                  modelMismatch={!isKnowledgeBaseSelectable(kbState.activeKnowledgeBase)}
-                  currentModel={kbState.currentEmbeddingModel || ''}
-                  knowledgeBaseModel={kbState.activeKnowledgeBase.embeddingModel}
-                  embeddingModelInfo={
-                    !isKnowledgeBaseSelectable(kbState.activeKnowledgeBase) ?
-                    `当前模型${kbState.currentEmbeddingModel || ''}与知识库模型${kbState.activeKnowledgeBase.embeddingModel}不匹配，无法使用` :
-                    undefined
-                  }
-                  containerHeight={MAIN_CONTENT_HEIGHT}
-                  hasDocuments={viewingDocuments.length > 0}
-                  // Upload related props
-                  isDragging={uiState.isDragging}
-                  onDragOver={handleDragOver}
-                  onDragLeave={handleDragLeave}
-                  onDrop={handleDrop}
-                  onFileSelect={handleFileSelect}
-                  selectedFiles={uploadFiles}
-                  onUpload={() => handleFileUpload()}
-                  isUploading={docState.isUploading}
-                />
-              ) : (
-                <div className="flex items-center justify-center h-full">
-                  <EmptyState
-                    title="未选择知识库"
-                    description="请在左侧列表选择一个知识库，或创建新的知识库"
-                    icon={<InfoCircleFilled style={{ fontSize: 36, color: '#1677ff' }} />}
-                    containerHeight={MAIN_CONTENT_HEIGHT}
-                  />
-                </div>
-              )}
-            </div>
-          </div>
-        </div>
-      </div>
-    </>
-  )
-}
-
->>>>>>> 4cb7b364
