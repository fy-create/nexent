"use strict";
import { Select, Tooltip, Tag } from 'antd'
import { CloseOutlined } from '@ant-design/icons'
import { ModelConnectStatus, ModelOption, ModelSource, ModelType } from '@/types/config'
import { useEffect, useState, useRef } from 'react'

// 重构：风格被嵌入在组件内
const pulsingAnimation = `
  @keyframes pulse {
    0% {
      transform: scale(0.95);
      box-shadow: 0 0 0 0 rgba(41, 128, 185, 0.7);
    }
    
    70% {
      transform: scale(1);
      box-shadow: 0 0 0 5px rgba(41, 128, 185, 0);
    }
    
    100% {
      transform: scale(0.95);
      box-shadow: 0 0 0 0 rgba(41, 128, 185, 0);
    }
  }
`;

const getStatusStyle = (status?: ModelConnectStatus): React.CSSProperties => {
  const baseStyle: React.CSSProperties = {
    width: 'clamp(8px, 1.5vw, 12px)',  // 响应式尺寸，最小8px，最大12px
    height: 'clamp(8px, 1.5vw, 12px)',  // 与宽度保持一致
    aspectRatio: '1/1',  // 强制保持1:1比例
    borderRadius: '50%',
    display: 'inline-block',
    marginRight: '4px',
    cursor: 'pointer',
    transition: 'all 0.2s ease',
    position: 'relative',
    flexShrink: 0,  // 防止被压缩
    flexGrow: 0,    // 防止被拉伸
  };
  
  if (status === "检测中") {
    return {
      ...baseStyle,
      backgroundColor: '#2980b9',
      boxShadow: '0 0 3px #2980b9',
      animation: 'pulse 1.5s infinite'
    };
  }
  
  return baseStyle;
};

const { Option } = Select


interface ModelListCardProps {
  type: ModelType
  modelId: string
  modelName: string
  selectedModel: string
  onModelChange: (value: string) => void
  officialModels: ModelOption[]
  customModels: ModelOption[]
  onVerifyModel?: (modelName: string, modelType: ModelType) => void // 新增验证模型的回调
  errorFields?: {[key: string]: boolean} // 新增错误字段状态
}

// 获取模型来源对应的标签样式
const getSourceTagStyle = (source: string): React.CSSProperties => {
  const baseStyle: React.CSSProperties = {
    marginRight: '4px',
    fontSize: '12px',
    lineHeight: '16px',
    padding: '0 6px',
    borderRadius: '10px',
  };
  
  if (source === "ModelEngine") {
    return {
      ...baseStyle,
      color: '#1890ff',
      backgroundColor: '#e6f7ff',
      borderColor: '#91d5ff',
    };
  } else if (source === "自定义") {
    return {
      ...baseStyle,
      color: '#722ed1',
      backgroundColor: '#f9f0ff',
      borderColor: '#d3adf7',
    };
  } else {
    return {
      ...baseStyle,
      color: '#595959',
      backgroundColor: '#fafafa',
      borderColor: '#d9d9d9',
    };
  }
};

export const ModelListCard = ({
  type,
  modelId,
  modelName,
  selectedModel,
  onModelChange,
  officialModels,
  customModels,
  onVerifyModel,
  errorFields
}: ModelListCardProps) => {
  // 添加模型列表状态，用于更新
  const [modelsData, setModelsData] = useState({
    official: [...officialModels],
    custom: [...customModels]
  });

  // 组件唯一ID，用于注册表
  const instanceIdRef = useRef(`${type}-${modelId}-${Math.random().toString(36).substring(2, 9)}`);

  // 在组件中创建一个style元素，包含动画定义
  useEffect(() => {
    // 创建style元素
    const styleElement = document.createElement('style');
    styleElement.type = 'text/css';
    styleElement.innerHTML = pulsingAnimation;
    document.head.appendChild(styleElement);

    // 清理函数，组件卸载时移除style元素
    return () => {
      document.head.removeChild(styleElement);
    };
  }, []);

  // 获取模型列表时需要考虑具体的选项类型
  const getModelsBySource = (): Record<ModelSource, ModelOption[]> => {
    // 每种类型只显示对应类型的模型
    return {
      official: modelsData.official.filter(model => model.type === type),
      custom: modelsData.custom.filter(model => model.type === type)
    }
  }

  // 获取模型来源
  const getModelSource = (modelName: string): string => {
    if (type === 'tts' || type === 'stt' || type === 'vlm') {
      const modelOfType = modelsData.custom.find((m) => m.type === type && m.name === modelName)
      if (modelOfType) return "自定义"
    }

    const officialModel = modelsData.official.find((m) => m.type === type && m.name === modelName)
    if (officialModel) return "ModelEngine"

    const customModel = modelsData.custom.find((m) => m.type === type && m.displayName === modelName)
    return customModel ? "自定义" : "未知来源"
  }

  // 获取连接状态指示器的颜色
  const getConnectStatusColor = (status?: ModelConnectStatus): string => {
    if (!status) return "#17202a";
    
    switch (status) {
      case "可用":
        return "#52c41a";
      case "不可用":
        return "#ff4d4f";
      case "检测中":
        return "#2980b9";
      case "未检测":
      default:
        return "#95a5a6";
    }
  }

  const modelsBySource = getModelsBySource()

  // 处理模型变更，需要清除连接状态样式
  const handleModelChange = (value: string) => {
    onModelChange(value)
  }

  // 本地更新模型状态
  const updateLocalModelStatus = (modelName: string, status: ModelConnectStatus) => {
    setModelsData(prevData => {
      // 查找要更新的模型
      const modelToUpdate = prevData.custom.find(m => m.name === modelName && m.type === type);
      
      if (!modelToUpdate) {
        console.warn(`未找到要更新的模型: ${modelName}, 类型: ${type}`);
        return prevData;
      }
      
      const updatedCustomModels = prevData.custom.map(model => {
        if (model.name === modelName && model.type === type) {
          return {
            ...model,
            connect_status: status
          };
        }
        return model;
      });
      
      return {
        official: prevData.official,
        custom: updatedCustomModels
      };
    });
  };

  // 当父组件传入的模型列表更新时，更新本地状态
  useEffect(() => {
    // 更新本地状态，但不触发fetchModelsStatus
    setModelsData(prevData => {
      const updatedOfficialModels = officialModels.map(model => {
        // 保留已有的connect_status，如果存在的话
        const existingModel = prevData.official.find(m => m.name === model.name && m.type === model.type);
        return {
          ...model,
          connect_status: existingModel?.connect_status || "可用" as ModelConnectStatus
        };
      });
      
      const updatedCustomModels = customModels.map(model => {
        // 优先使用新传入的状态，这样能反映后端的最新状态
        return {
          ...model,
          connect_status: model.connect_status || "未检测" as ModelConnectStatus
        };
      });
      
      return {
        official: updatedOfficialModels,
        custom: updatedCustomModels
      };
    });
  }, [officialModels, customModels, type, modelId]);

  // 处理状态指示灯点击事件
  const handleStatusClick = (e: React.MouseEvent, modelName: string) => {
    e.stopPropagation(); // 阻止事件冒泡
    e.preventDefault(); // 阻止默认行为
    e.nativeEvent.stopImmediatePropagation(); // 阻止所有同级事件处理程序
    
    if (onVerifyModel && modelName) {
      // 先更新本地状态为"检测中"
      updateLocalModelStatus(modelName, "检测中");
      // 然后调用验证函数
      onVerifyModel(modelName, type);
    }
    
    return false; // 确保不会继续冒泡
  };

  // 动态hover效果的样式
  const getHoverStyle = {
    transform: 'scale(1.2)', // hover时放大效果
    boxShadow: '0 0 5px currentColor', // 增加阴影效果
  };

  return (
    <div>
      <div className="font-medium mb-1.5 flex items-center justify-between">
        <div className="flex items-center">
          {modelName}
          {(modelName === "主模型") && (
            <span className="text-red-500 ml-1">*</span>
          )}
        </div>
        {selectedModel && (
          <div className="flex items-center">
            <Tag style={getSourceTagStyle(getModelSource(selectedModel))}>
              {getModelSource(selectedModel)}
            </Tag>
          </div>
        )}
      </div>
      <Select
        style={{ 
          width: "100%",
        }}
        placeholder="选择模型"
        value={selectedModel || undefined}
        onChange={handleModelChange}
        allowClear={{ 
          clearIcon: <CloseOutlined />,
        }}
        onClear={() => handleModelChange("")}
        size="middle"
        onClick={(e) => e.stopPropagation()}
        getPopupContainer={(triggerNode) => triggerNode.parentNode as HTMLElement}
        status={errorFields && errorFields[`${type}.${modelId}`] ? "error" : ""}
        className={errorFields && errorFields[`${type}.${modelId}`] ? "error-select" : ""}
      >
        {modelsBySource.official.length > 0 && (
          <Select.OptGroup label="ModelEngine模型">
            {modelsBySource.official.map((model) => (
              <Option key={`${type}-${model.name}-official`} value={model.name}>
                <div className="flex items-center justify-between">
                  <div className="font-medium truncate" title={model.name}>
                    {model.displayName || model.name}
                  </div>
                </div>
              </Option>
            ))}
          </Select.OptGroup>
        )}
        {modelsBySource.custom.length > 0 && (
          <Select.OptGroup label="自定义模型">
            {modelsBySource.custom.map((model) => (
<<<<<<< HEAD
              <Option key={`${type}-${model.displayName}-custom`} value={model.name}>
                <div className="flex items-center justify-between" style={{ minWidth: 0 }}>
                  <div className="font-medium truncate" style={{ flex: '1 1 auto', minWidth: 0 }} title={model.name}>
                    {model.displayName || model.name}
                  </div>
                  <div style={{ flex: '0 0 auto', display: 'flex', alignItems: 'center', marginLeft: '8px' }}>
                    <Tooltip title="点击可验证连通性">
                      <span 
                        onClick={(e) => handleStatusClick(e, model.name)}
                        onMouseDown={(e: React.MouseEvent) => {
                          e.stopPropagation(); 
                          e.preventDefault();
                          if (onVerifyModel) {
                            updateLocalModelStatus(model.name, "检测中");
                            onVerifyModel(model.name, type);
                          }
                          return false;
                        }}
                        style={{ 
                          ...getStatusStyle(model.connect_status),
                          backgroundColor: model.connect_status === "检测中" 
                            ? "#2980b9" 
                            : getConnectStatusColor(model.connect_status),
                          boxShadow: model.connect_status === "检测中"
                            ? "0 0 3px #2980b9"
                            : `0 0 3px ${getConnectStatusColor(model.connect_status)}`
                        }}
                        className="status-indicator"
                        onMouseEnter={(e) => {
                          const target = e.currentTarget as HTMLElement;
                          Object.assign(target.style, getHoverStyle);
                        }}
                        onMouseLeave={(e) => {
                          const target = e.currentTarget as HTMLElement;
                          target.style.transform = '';
                          target.style.boxShadow = model.connect_status === "检测中"
                            ? "0 0 3px #2980b9"
                            : `0 0 3px ${getConnectStatusColor(model.connect_status)}`;
                        }}
                      />
                    </Tooltip>
                  </div>
=======
              <Option key={`${type}-${model.displayName || model.name}-custom`} value={model.displayName || model.name}>
                <div className="flex items-center justify-between">
                  <div className="font-medium truncate" title={model.displayName || model.name}>
                    {model.displayName || model.name}
                  </div>
                  <Tooltip title="点击可验证连通性">
                    <span 
                      onClick={(e) => handleStatusClick(e, model.displayName || model.name)}
                      onMouseDown={(e: React.MouseEvent) => {
                        e.stopPropagation(); 
                        e.preventDefault();
                        if (onVerifyModel) {
                          updateLocalModelStatus(model.displayName || model.name, "检测中");
                          onVerifyModel(model.displayName || model.name, type);
                        }
                        return false;
                      }}
                      style={{ 
                        ...getStatusStyle(model.connect_status),
                        backgroundColor: model.connect_status === "检测中" 
                          ? "#2980b9" 
                          : getConnectStatusColor(model.connect_status),
                        boxShadow: model.connect_status === "检测中"
                          ? "0 0 3px #2980b9"
                          : `0 0 3px ${getConnectStatusColor(model.connect_status)}`
                      }}
                      className="status-indicator"
                      onMouseEnter={(e) => {
                        const target = e.currentTarget as HTMLElement;
                        Object.assign(target.style, getHoverStyle);
                      }}
                      onMouseLeave={(e) => {
                        const target = e.currentTarget as HTMLElement;
                        target.style.transform = '';
                        target.style.boxShadow = model.connect_status === "检测中"
                          ? "0 0 3px #2980b9"
                          : `0 0 3px ${getConnectStatusColor(model.connect_status)}`;
                      }}
                    />
                  </Tooltip>
>>>>>>> aba0af48
                </div>
              </Option>
            ))}
          </Select.OptGroup>
        )}
      </Select>
    </div>
  )
} <|MERGE_RESOLUTION|>--- conflicted
+++ resolved
@@ -309,22 +309,21 @@
         {modelsBySource.custom.length > 0 && (
           <Select.OptGroup label="自定义模型">
             {modelsBySource.custom.map((model) => (
-<<<<<<< HEAD
-              <Option key={`${type}-${model.displayName}-custom`} value={model.name}>
+              <Option key={`${type}-${model.displayName || model.name}-custom`} value={model.displayName || model.name}>
                 <div className="flex items-center justify-between" style={{ minWidth: 0 }}>
-                  <div className="font-medium truncate" style={{ flex: '1 1 auto', minWidth: 0 }} title={model.name}>
+                  <div className="font-medium truncate" style={{ flex: '1 1 auto', minWidth: 0 }} title={model.displayName || model.name}>
                     {model.displayName || model.name}
                   </div>
                   <div style={{ flex: '0 0 auto', display: 'flex', alignItems: 'center', marginLeft: '8px' }}>
                     <Tooltip title="点击可验证连通性">
                       <span 
-                        onClick={(e) => handleStatusClick(e, model.name)}
+                        onClick={(e) => handleStatusClick(e, model.displayName || model.name)}
                         onMouseDown={(e: React.MouseEvent) => {
                           e.stopPropagation(); 
                           e.preventDefault();
                           if (onVerifyModel) {
-                            updateLocalModelStatus(model.name, "检测中");
-                            onVerifyModel(model.name, type);
+                            updateLocalModelStatus(model.displayName || model.name, "检测中");
+                            onVerifyModel(model.displayName || model.name, type);
                           }
                           return false;
                         }}
@@ -352,48 +351,6 @@
                       />
                     </Tooltip>
                   </div>
-=======
-              <Option key={`${type}-${model.displayName || model.name}-custom`} value={model.displayName || model.name}>
-                <div className="flex items-center justify-between">
-                  <div className="font-medium truncate" title={model.displayName || model.name}>
-                    {model.displayName || model.name}
-                  </div>
-                  <Tooltip title="点击可验证连通性">
-                    <span 
-                      onClick={(e) => handleStatusClick(e, model.displayName || model.name)}
-                      onMouseDown={(e: React.MouseEvent) => {
-                        e.stopPropagation(); 
-                        e.preventDefault();
-                        if (onVerifyModel) {
-                          updateLocalModelStatus(model.displayName || model.name, "检测中");
-                          onVerifyModel(model.displayName || model.name, type);
-                        }
-                        return false;
-                      }}
-                      style={{ 
-                        ...getStatusStyle(model.connect_status),
-                        backgroundColor: model.connect_status === "检测中" 
-                          ? "#2980b9" 
-                          : getConnectStatusColor(model.connect_status),
-                        boxShadow: model.connect_status === "检测中"
-                          ? "0 0 3px #2980b9"
-                          : `0 0 3px ${getConnectStatusColor(model.connect_status)}`
-                      }}
-                      className="status-indicator"
-                      onMouseEnter={(e) => {
-                        const target = e.currentTarget as HTMLElement;
-                        Object.assign(target.style, getHoverStyle);
-                      }}
-                      onMouseLeave={(e) => {
-                        const target = e.currentTarget as HTMLElement;
-                        target.style.transform = '';
-                        target.style.boxShadow = model.connect_status === "检测中"
-                          ? "0 0 3px #2980b9"
-                          : `0 0 3px ${getConnectStatusColor(model.connect_status)}`;
-                      }}
-                    />
-                  </Tooltip>
->>>>>>> aba0af48
                 </div>
               </Option>
             ))}
