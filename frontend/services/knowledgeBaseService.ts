--- conflicted
+++ resolved
@@ -455,42 +455,6 @@
       throw new Error('Failed to get summary');
     }
   }
-<<<<<<< HEAD
-=======
-
-  /**
-   * Mark a list of tasks as FAILED in the backend
-   * @param taskIds List of task IDs to mark as failed
-   * @param reason The reason for the failure
-   * @returns The result from the backend
-   */
-  async markTasksAsFailed(taskIds: string[], reason: string): Promise<any> {
-    if (taskIds.length === 0) {
-      console.log("No tasks to mark as failed.");
-      return Promise.resolve();
-    }
-
-    try {
-      const response = await fetch(API_ENDPOINTS.knowledgeBase.markFailure, {
-        method: 'POST',
-        headers: getAuthHeaders(),
-        body: JSON.stringify({ task_ids: taskIds, reason }),
-      });
-
-      if (!response.ok) {
-        const errorData = await response.json();
-        throw new Error(errorData.detail || 'Failed to mark tasks as failed');
-      }
-
-      const result = await response.json();
-      console.log(`Successfully marked tasks as failed:`, result);
-      return result;
-    } catch (error) {
-      console.error('Error marking tasks as failed:', error);
-      throw error;
-    }
-  }
->>>>>>> bb5937d1
 }
 
 // Export a singleton instance
