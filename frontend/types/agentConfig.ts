--- conflicted
+++ resolved
@@ -277,42 +277,3 @@
 export interface AgentRefreshEvent extends CustomEvent {
   detail: any;
 }
-<<<<<<< HEAD
-=======
-
-// ========== Constants ==========
-
-// Agent call relationship graph theme/colors
-export const AGENT_CALL_RELATIONSHIP_THEME_CONFIG = {
-  colors: {
-    node: {
-      main: "#1a1a2e",
-      levels: {
-        1: "#16213e",
-        2: "#0f3460",
-        3: "#533483",
-        4: "#7209b7",
-      },
-      tools: {
-        1: "#ff6b6b",
-        2: "#4ecdc4",
-        3: "#45b7d1",
-        4: "#96ceb4",
-      },
-    },
-  },
-} as const;
-
-// Agent call relationship node default size
-export const AGENT_CALL_RELATIONSHIP_NODE_SIZE = {
-  width: 140,
-  height: 60,
-} as const;
-
-// Default layout configuration for Agent Setup pages
-export const AGENT_SETUP_LAYOUT_DEFAULT: LayoutConfig = {
-  CARD_HEADER_PADDING: "10px 24px",
-  CARD_BODY_PADDING: "12px 20px",
-  DRAWER_WIDTH: "40%",
-};
->>>>>>> 4b1f33bf
