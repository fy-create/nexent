--- conflicted
+++ resolved
@@ -8,22 +8,18 @@
 
 export interface StepContent {
   id: string
-<<<<<<< HEAD
-  type: typeof chatConfig.messageTypes.MODEL_OUTPUT | 
-        typeof chatConfig.messageTypes.PARSING | 
-        typeof chatConfig.messageTypes.EXECUTION | 
-        typeof chatConfig.messageTypes.ERROR | 
-        typeof chatConfig.messageTypes.AGENT_NEW_RUN | 
-        typeof chatConfig.messageTypes.EXECUTING | 
-        typeof chatConfig.messageTypes.GENERATING_CODE | 
-        typeof chatConfig.messageTypes.SEARCH_CONTENT | 
-        typeof chatConfig.messageTypes.CARD | 
-        typeof chatConfig.messageTypes.SEARCH_CONTENT_PLACEHOLDER | 
-        typeof chatConfig.messageTypes.VIRTUAL | 
+  type: typeof chatConfig.messageTypes.MODEL_OUTPUT |
+        typeof chatConfig.messageTypes.PARSING |
+        typeof chatConfig.messageTypes.EXECUTION |
+        typeof chatConfig.messageTypes.ERROR |
+        typeof chatConfig.messageTypes.AGENT_NEW_RUN |
+        typeof chatConfig.messageTypes.EXECUTING |
+        typeof chatConfig.messageTypes.GENERATING_CODE |
+        typeof chatConfig.messageTypes.SEARCH_CONTENT |
+        typeof chatConfig.messageTypes.CARD |
+        typeof chatConfig.messageTypes.SEARCH_CONTENT_PLACEHOLDER |
+        typeof chatConfig.messageTypes.VIRTUAL |
         typeof chatConfig.messageTypes.MEMORY_SEARCH
-=======
-  type: "model_output" | "parsing" | "execution" | "error" | "agent_new_run" | "executing" | "generating_code" | "search_content" | "card" | "search_content_placeholder" | "virtual" | "memory_search" | "preprocess"
->>>>>>> da73578d
   content: string
   expanded: boolean
   timestamp: number
@@ -294,7 +290,7 @@
 // Task message type
 export interface TaskMessageType extends ChatMessageType {
   type?: string;
-} 
+}
 
 // Message group type for task messages
 export interface MessageGroup {
@@ -325,4 +321,4 @@
     url: string;
     error?: string;
   }[];
-} +}