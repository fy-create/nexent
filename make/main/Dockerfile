--- conflicted
+++ resolved
@@ -1,16 +1,11 @@
-<<<<<<< HEAD
 FROM swr.cn-north-4.myhuaweicloud.com/ddn-k8s/docker.io/python:3.10-slim
-=======
-FROM python:3.10-slim
 ARG MIRROR
->>>>>>> 09544fcb
 LABEL authors="nexent"
 
 # Set correct permissions as root
 USER root
 RUN umask 0022
 
-<<<<<<< HEAD
 # add sources
 RUN echo "deb https://mirrors.tuna.tsinghua.edu.cn/debian/ bookworm main contrib non-free non-free-firmware" > /etc/apt/sources.list && \
     echo "deb https://mirrors.tuna.tsinghua.edu.cn/debian/ bookworm-updates main contrib non-free non-free-firmware" >> /etc/apt/sources.list && \
@@ -22,15 +17,8 @@
     apt-get install -y --no-install-recommends curl && \
     rm -rf /var/lib/apt/lists/*
 
-# 安装 uv
-RUN pip install --no-cache-dir -i https://mirrors.aliyun.com/pypi/simple/ uv
-
-# 配置 uv 使用阿里云镜像源
-ENV UV_INDEX_URL=https://mirrors.aliyun.com/pypi/simple/
-=======
 RUN pip install --no-cache-dir uv $(test -n "$MIRROR" && echo "-i $MIRROR")
 WORKDIR /opt/backend
->>>>>>> 09544fcb
 
 # Layer 0: install base dependencies
 COPY backend/pyproject.toml /opt/backend/pyproject.toml
