<<<<<<< HEAD
FROM nexent/nexent-base-commercial
=======
FROM nexent/nexent-base
LABEL authors="nexent"
>>>>>>> e7e0f0ea

# Set correct permissions as root
USER root
COPY backend /opt/backend
COPY make/start.sh /opt/deployment/start.sh

WORKDIR /opt

# Expose the service port
EXPOSE 5010

# Set the entrypoint
RUN chmod +x /opt/deployment/start.sh
ENTRYPOINT ["sh", "-c", "umask 0022 && /opt/deployment/start.sh"]<|MERGE_RESOLUTION|>--- conflicted
+++ resolved
@@ -1,9 +1,5 @@
-<<<<<<< HEAD
 FROM nexent/nexent-base-commercial
-=======
-FROM nexent/nexent-base
 LABEL authors="nexent"
->>>>>>> e7e0f0ea
 
 # Set correct permissions as root
 USER root
